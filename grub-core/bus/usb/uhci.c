/* uhci.c - UHCI Support.  */
/*
 *  GRUB  --  GRand Unified Bootloader
 *  Copyright (C) 2008  Free Software Foundation, Inc.
 *
 *  GRUB is free software: you can redistribute it and/or modify
 *  it under the terms of the GNU General Public License as published by
 *  the Free Software Foundation, either version 3 of the License, or
 *  (at your option) any later version.
 *
 *  GRUB is distributed in the hope that it will be useful,
 *  but WITHOUT ANY WARRANTY; without even the implied warranty of
 *  MERCHANTABILITY or FITNESS FOR A PARTICULAR PURPOSE.  See the
 *  GNU General Public License for more details.
 *
 *  You should have received a copy of the GNU General Public License
 *  along with GRUB.  If not, see <http://www.gnu.org/licenses/>.
 */

#include <grub/dl.h>
#include <grub/mm.h>
#include <grub/misc.h>
#include <grub/usb.h>
#include <grub/usbtrans.h>
#include <grub/pci.h>
#include <grub/i386/io.h>
#include <grub/time.h>

#define GRUB_UHCI_IOMASK	(0x7FF << 5)

#define N_QH  256

typedef enum
  {
    GRUB_UHCI_REG_USBCMD = 0x00,
    GRUB_UHCI_REG_FLBASEADD = 0x08,
    GRUB_UHCI_REG_PORTSC1 = 0x10,
    GRUB_UHCI_REG_PORTSC2 = 0x12
  } grub_uhci_reg_t;

#define GRUB_UHCI_LINK_TERMINATE	1
#define GRUB_UHCI_LINK_QUEUE_HEAD	2

enum
  {
    GRUB_UHCI_REG_PORTSC_CONNECT_CHANGED = 0x0002,
    GRUB_UHCI_REG_PORTSC_PORT_ENABLED    = 0x0004,
    GRUB_UHCI_REG_PORTSC_RESUME          = 0x0040,
    GRUB_UHCI_REG_PORTSC_RESET           = 0x0200,
    GRUB_UHCI_REG_PORTSC_SUSPEND         = 0x1000,
    GRUB_UHCI_REG_PORTSC_RW = GRUB_UHCI_REG_PORTSC_PORT_ENABLED
    | GRUB_UHCI_REG_PORTSC_RESUME | GRUB_UHCI_REG_PORTSC_RESET
    | GRUB_UHCI_REG_PORTSC_SUSPEND
  };


/* UHCI Queue Head.  */
struct grub_uhci_qh
{
  /* Queue head link pointer which points to the next queue head.  */
  grub_uint32_t linkptr;

  /* Queue element link pointer which points to the first data object
     within the queue.  */
  grub_uint32_t elinkptr;

  /* Queue heads are aligned on 16 bytes, pad so a queue head is 16
     bytes so we can store many in a 4K page.  */
  grub_uint8_t pad[8];
} __attribute__ ((packed));

/* UHCI Transfer Descriptor.  */
struct grub_uhci_td
{
  /* Pointer to the next TD in the list.  */
  grub_uint32_t linkptr;

  /* Control and status bits.  */
  grub_uint32_t ctrl_status;

  /* All information required to transfer the Token packet.  */
  grub_uint32_t token;

  /* A pointer to the data buffer, UHCI requires this pointer to be 32
     bits.  */
  grub_uint32_t buffer;

  /* Another linkptr that is not overwritten by the Host Controller.
     This is GRUB specific.  */
  grub_uint32_t linkptr2;

  /* 3 additional 32 bits words reserved for the Host Controller Driver.  */
  grub_uint32_t data[3];
} __attribute__ ((packed));

typedef volatile struct grub_uhci_td *grub_uhci_td_t;
typedef volatile struct grub_uhci_qh *grub_uhci_qh_t;

struct grub_uhci
{
  int iobase;
  grub_uint32_t *framelist;

  /* N_QH Queue Heads.  */
  grub_uhci_qh_t qh;

  /* 256 Transfer Descriptors.  */
  grub_uhci_td_t td;

  /* Free Transfer Descriptors.  */
  grub_uhci_td_t tdfree;

  int qh_busy[N_QH];

  struct grub_uhci *next;
};

static struct grub_uhci *uhci;

static grub_uint16_t
grub_uhci_readreg16 (struct grub_uhci *u, grub_uhci_reg_t reg)
{
  return grub_inw (u->iobase + reg);
}

#if 0
static grub_uint32_t
grub_uhci_readreg32 (struct grub_uhci *u, grub_uhci_reg_t reg)
{
  return grub_inl (u->iobase + reg);
}
#endif

static void
grub_uhci_writereg16 (struct grub_uhci *u,
		      grub_uhci_reg_t reg, grub_uint16_t val)
{
  grub_outw (val, u->iobase + reg);
}

static void
grub_uhci_writereg32 (struct grub_uhci *u,
		    grub_uhci_reg_t reg, grub_uint32_t val)
{
  grub_outl (val, u->iobase + reg);
}

static grub_err_t
grub_uhci_portstatus (grub_usb_controller_t dev,
		      unsigned int port, unsigned int enable);


/* Iterate over all PCI devices.  Determine if a device is an UHCI
   controller.  If this is the case, initialize it.  */
static int NESTED_FUNC_ATTR
grub_uhci_pci_iter (grub_pci_device_t dev,
		    grub_pci_id_t pciid __attribute__((unused)))
{
  grub_uint32_t class_code;
  grub_uint32_t class;
  grub_uint32_t subclass;
  grub_uint32_t interf;
  grub_uint32_t base;
  grub_uint32_t fp;
  grub_pci_address_t addr;
  struct grub_uhci *u;
  int i;

  addr = grub_pci_make_address (dev, GRUB_PCI_REG_CLASS);
  class_code = grub_pci_read (addr) >> 8;

  interf = class_code & 0xFF;
  subclass = (class_code >> 8) & 0xFF;
  class = class_code >> 16;

  /* If this is not an UHCI controller, just return.  */
  if (class != 0x0c || subclass != 0x03 || interf != 0x00)
    return 0;

  /* Determine IO base address.  */
  addr = grub_pci_make_address (dev, GRUB_PCI_REG_ADDRESS_REG4);
  base = grub_pci_read (addr);
  /* Stop if there is no IO space base address defined.  */
  if (! (base & 1))
    return 0;

  /* Allocate memory for the controller and register it.  */
  u = grub_zalloc (sizeof (*u));
  if (! u)
    return 1;

  u->iobase = base & GRUB_UHCI_IOMASK;

  /* Reserve a page for the frame list.  */
  u->framelist = grub_memalign (4096, 4096);
  if (! u->framelist)
    goto fail;

  grub_dprintf ("uhci", "class=0x%02x 0x%02x interface 0x%02x base=0x%x framelist=%p\n",
		class, subclass, interf, u->iobase, u->framelist);

  /* The framelist pointer of UHCI is only 32 bits, make sure this
     code works on on 64 bits architectures.  */
#if GRUB_CPU_SIZEOF_VOID_P == 8
  if ((grub_uint64_t) u->framelist >> 32)
    {
      grub_error (GRUB_ERR_OUT_OF_MEMORY,
		  "allocated frame list memory not <4GB");
      goto fail;
    }
#endif

  /* The QH pointer of UHCI is only 32 bits, make sure this
     code works on on 64 bits architectures.  */
  u->qh = (grub_uhci_qh_t) grub_memalign (4096, 4096);
  if (! u->qh)
    goto fail;

#if GRUB_CPU_SIZEOF_VOID_P == 8
  if ((grub_uint64_t) u->qh >> 32)
    {
      grub_error (GRUB_ERR_OUT_OF_MEMORY, "allocated QH memory not <4GB");
      goto fail;
    }
#endif

  /* The TD pointer of UHCI is only 32 bits, make sure this
     code works on on 64 bits architectures.  */
  u->td = (grub_uhci_td_t) grub_memalign (4096, 4096*2);
  if (! u->td)
    goto fail;

#if GRUB_CPU_SIZEOF_VOID_P == 8
  if ((grub_uint64_t) u->td >> 32)
    {
      grub_error (GRUB_ERR_OUT_OF_MEMORY, "allocated TD memory not <4GB");
      goto fail;
    }
#endif

  grub_dprintf ("uhci", "QH=%p, TD=%p\n",
		u->qh, u->td);

  /* Link all Transfer Descriptors in a list of available Transfer
     Descriptors.  */
  for (i = 0; i < 256; i++)
    u->td[i].linkptr = (grub_uint32_t) (grub_addr_t) &u->td[i + 1];
  u->td[255 - 1].linkptr = 0;
  u->tdfree = u->td;

  /* Make sure UHCI is disabled!  */
  grub_uhci_writereg16 (u, GRUB_UHCI_REG_USBCMD, 0);

  /* Setup the frame list pointers.  Since no isochronous transfers
     are and will be supported, they all point to the (same!) queue
     head.  */
  fp = (grub_uint32_t) (grub_addr_t) u->qh & (~15);
  /* Mark this as a queue head.  */
  fp |= 2;
  for (i = 0; i < 1024; i++)
    u->framelist[i] = fp;
  /* Program the framelist address into the UHCI controller.  */
  grub_uhci_writereg32 (u, GRUB_UHCI_REG_FLBASEADD,
			(grub_uint32_t) (grub_addr_t) u->framelist);

  /* Make the Queue Heads point to each other.  */
  for (i = 0; i < N_QH; i++)
    {
      /* Point to the next QH.  */
      u->qh[i].linkptr = (grub_uint32_t) (grub_addr_t) (&u->qh[i + 1]) & (~15);

      /* This is a QH.  */
      u->qh[i].linkptr |= GRUB_UHCI_LINK_QUEUE_HEAD;

      /* For the moment, do not point to a Transfer Descriptor.  These
	 are set at transfer time, so just terminate it.  */
      u->qh[i].elinkptr = 1;
    }

  /* The last Queue Head should terminate.  */
  u->qh[N_QH - 1].linkptr = 1;

  /* Enable UHCI again.  */
  grub_uhci_writereg16 (u, GRUB_UHCI_REG_USBCMD, 1 | (1 << 7));

  /* UHCI is initialized and ready for transfers.  */
  grub_dprintf ("uhci", "UHCI initialized\n");


#if 0
  {
    int i;
    for (i = 0; i < 10; i++)
      {
	grub_uint16_t frnum;

	frnum = grub_uhci_readreg16 (u, 6);
	grub_dprintf ("uhci", "Framenum=%d\n", frnum);
	grub_millisleep (100);
      }
  }
#endif

  /* Link to uhci now that initialisation is successful.  */
  u->next = uhci;
  uhci = u;

  return 0;

 fail:
  if (u)
    {
      grub_free ((void *) u->qh);
      grub_free (u->framelist);
    }
  grub_free (u);

  return 1;
}

static void
grub_uhci_inithw (void)
{
  grub_pci_iterate (grub_uhci_pci_iter);
}

static grub_uhci_td_t
grub_alloc_td (struct grub_uhci *u)
{
  grub_uhci_td_t ret;

  /* Check if there is a Transfer Descriptor available.  */
  if (! u->tdfree)
    return NULL;

  ret = u->tdfree;
  u->tdfree = (grub_uhci_td_t) (grub_addr_t) u->tdfree->linkptr;

  return ret;
}

static void
grub_free_td (struct grub_uhci *u, grub_uhci_td_t td)
{
  td->linkptr = (grub_uint32_t) (grub_addr_t) u->tdfree;
  u->tdfree = td;
}

static void
grub_free_queue (struct grub_uhci *u, grub_uhci_qh_t qh, grub_uhci_td_t td,
                 grub_usb_transfer_t transfer, grub_size_t *actual)
{
  int i; /* Index of TD in transfer */

  u->qh_busy[qh - u->qh] = 0;

  *actual = 0;
  
  /* Free the TDs in this queue and set last_trans.  */
  for (i=0; td; i++)
    {
      grub_uhci_td_t tdprev;

      /* Check state of TD and possibly set last_trans */
      if (transfer && (td->linkptr & 1))
        transfer->last_trans = i;

      *actual += (td->ctrl_status + 1) & 0x7ff;
      
      /* Unlink the queue.  */
      tdprev = td;
      td = (grub_uhci_td_t) (grub_addr_t) td->linkptr2;

      /* Free the TD.  */
      grub_free_td (u, tdprev);
    }
}

static grub_uhci_qh_t
grub_alloc_qh (struct grub_uhci *u,
	       grub_transaction_type_t tr __attribute__((unused)))
{
  int i;
  grub_uhci_qh_t qh;

  /* Look for a Queue Head for this transfer.  Skip the first QH if
     this is a Interrupt Transfer.  */
#if 0
  if (tr == GRUB_USB_TRANSACTION_TYPE_INTERRUPT)
    i = 0;
  else
#endif
    i = 1;

  for (; i < N_QH; i++)
    {
      if (!u->qh_busy[i])
	break;
    }
  qh = &u->qh[i];
  if (i == N_QH)
    {
      grub_error (GRUB_ERR_OUT_OF_MEMORY,
		  "no free queue heads available");
      return NULL;
    }

  u->qh_busy[qh - u->qh] = 1;

  return qh;
}

static grub_uhci_td_t
grub_uhci_transaction (struct grub_uhci *u, unsigned int endp,
		       grub_transfer_type_t type, unsigned int addr,
		       unsigned int toggle, grub_size_t size,
		       grub_uint32_t data)
{
  grub_uhci_td_t td;
  static const unsigned int tf[] = { 0x69, 0xE1, 0x2D };

  /* XXX: Check if data is <4GB.  If it isn't, just copy stuff around.
     This is only relevant for 64 bits architectures.  */

  /* Grab a free Transfer Descriptor and initialize it.  */
  td = grub_alloc_td (u);
  if (! td)
    {
      grub_error (GRUB_ERR_OUT_OF_MEMORY,
		  "no transfer descriptors available for UHCI transfer");
      return 0;
    }

  grub_dprintf ("uhci",
		"transaction: endp=%d, type=%d, addr=%d, toggle=%d, size=%lu data=0x%x td=%p\n",
		endp, type, addr, toggle, (unsigned long) size, data, td);

  /* Don't point to any TD, just terminate.  */
  td->linkptr = 1;

  /* Active!  Only retry a transfer 3 times.  */
  td->ctrl_status = (1 << 23) | (3 << 27);

  /* If zero bytes are transmitted, size is 0x7FF.  Otherwise size is
     size-1.  */
  if (size == 0)
    size = 0x7FF;
  else
    size = size - 1;

  /* Setup whatever is required for the token packet.  */
  td->token = ((size << 21) | (toggle << 19) | (endp << 15)
	       | (addr << 8) | tf[type]);

  td->buffer = data;

  return td;
}

struct grub_uhci_transfer_controller_data
{
  grub_uhci_qh_t qh;
  grub_uhci_td_t td_first;
};

static grub_usb_err_t
grub_uhci_setup_transfer (grub_usb_controller_t dev,
			  grub_usb_transfer_t transfer)
{
  struct grub_uhci *u = (struct grub_uhci *) dev->data;
  grub_uhci_td_t td;
  grub_uhci_td_t td_prev = NULL;
  int i;
  struct grub_uhci_transfer_controller_data *cdata;

  cdata = grub_malloc (sizeof (*cdata));
  if (!cdata)
    return GRUB_USB_ERR_INTERNAL;

  cdata->td_first = NULL;

  /* Allocate a queue head for the transfer queue.  */
  cdata->qh = grub_alloc_qh (u, GRUB_USB_TRANSACTION_TYPE_CONTROL);
  if (! cdata->qh)
    {
      grub_free (cdata);
      return GRUB_USB_ERR_INTERNAL;
    }

  grub_dprintf ("uhci", "transfer, iobase:%08x\n", u->iobase);
  
  for (i = 0; i < transfer->transcnt; i++)
    {
      grub_usb_transaction_t tr = &transfer->transactions[i];

      td = grub_uhci_transaction (u, transfer->endpoint & 15, tr->pid,
				  transfer->devaddr, tr->toggle,
				  tr->size, tr->data);
      if (! td)
	{
	  grub_size_t actual = 0;
	  /* Terminate and free.  */
	  td_prev->linkptr2 = 0;
	  td_prev->linkptr = 1;

	  if (cdata->td_first)
	    grub_free_queue (u, cdata->qh, cdata->td_first, NULL, &actual);

	  grub_free (cdata);
	  return GRUB_USB_ERR_INTERNAL;
	}

      if (! cdata->td_first)
	cdata->td_first = td;
      else
	{
	  td_prev->linkptr2 = (grub_uint32_t) (grub_addr_t) td;
	  td_prev->linkptr = (grub_uint32_t) (grub_addr_t) td;
	  td_prev->linkptr |= 4;
	}
      td_prev = td;
    }
  td_prev->linkptr2 = 0;
  td_prev->linkptr = 1;

  grub_dprintf ("uhci", "setup transaction %d\n", transfer->type);

  /* Link it into the queue and terminate.  Now the transaction can
     take place.  */
<<<<<<< HEAD
  cdata->qh->elinkptr = (grub_uint32_t) cdata->td_first;
=======
  qh->elinkptr = (grub_uint32_t) (grub_addr_t) td_first;
>>>>>>> 21ed554b

  grub_dprintf ("uhci", "initiate transaction\n");

  transfer->controller_data = cdata;

  return GRUB_USB_ERR_NONE;
}

<<<<<<< HEAD
static grub_usb_err_t
grub_uhci_check_transfer (grub_usb_controller_t dev,
			  grub_usb_transfer_t transfer,
			  grub_size_t *actual)
{
  struct grub_uhci *u = (struct grub_uhci *) dev->data;
  grub_uhci_td_t errtd;
  struct grub_uhci_transfer_controller_data *cdata = transfer->controller_data;
=======
      errtd = (grub_uhci_td_t) (grub_addr_t) (qh->elinkptr & ~0x0f);
>>>>>>> 21ed554b

  *actual = 0;

  errtd = (grub_uhci_td_t) (cdata->qh->elinkptr & ~0x0f);
  
  grub_dprintf ("uhci", ">t status=0x%02x data=0x%02x td=%p\n",
		errtd->ctrl_status, errtd->buffer & (~15), errtd);

  /* Check if the transaction completed.  */
  if (cdata->qh->elinkptr & 1)
    {
      grub_dprintf ("uhci", "transaction complete\n");

      /* Place the QH back in the free list and deallocate the associated
	 TDs.  */
      cdata->qh->elinkptr = 1;
      grub_free_queue (u, cdata->qh, cdata->td_first, transfer, actual);
      grub_free (cdata);
      return GRUB_USB_ERR_NONE;
    }

  grub_dprintf ("uhci", "t status=0x%02x\n", errtd->ctrl_status);

  if (!(errtd->ctrl_status & (1 << 23)))
    {
      grub_usb_err_t err = GRUB_USB_ERR_NONE;

      /* Check if the endpoint is stalled.  */
      if (errtd->ctrl_status & (1 << 22))
	err = GRUB_USB_ERR_STALL;
      
      /* Check if an error related to the data buffer occurred.  */
      if (errtd->ctrl_status & (1 << 21))
	err = GRUB_USB_ERR_DATA;
      
      /* Check if a babble error occurred.  */
      if (errtd->ctrl_status & (1 << 20))
	err = GRUB_USB_ERR_BABBLE;
      
      /* Check if a NAK occurred.  */
      if (errtd->ctrl_status & (1 << 19))
	err = GRUB_USB_ERR_NAK;
      
      /* Check if a timeout occurred.  */
      if (errtd->ctrl_status & (1 << 18))
	err = GRUB_USB_ERR_TIMEOUT;
      
      /* Check if a bitstuff error occurred.  */
      if (errtd->ctrl_status & (1 << 17))
	err = GRUB_USB_ERR_BITSTUFF;
      
      if (err)
	{
	  grub_dprintf ("uhci", "transaction failed\n");

	  /* Place the QH back in the free list and deallocate the associated
	     TDs.  */
	  cdata->qh->elinkptr = 1;
	  grub_free_queue (u, cdata->qh, cdata->td_first, transfer, actual);
	  grub_free (cdata);

	  return err;
	}
    }

  /* Fall through, no errors occurred, so the QH might be
     updated.  */
  grub_dprintf ("uhci", "transaction fallthrough\n");

  return GRUB_USB_ERR_WAIT;
}

static grub_usb_err_t
grub_uhci_cancel_transfer (grub_usb_controller_t dev,
			   grub_usb_transfer_t transfer)
{
  struct grub_uhci *u = (struct grub_uhci *) dev->data;
  grub_size_t actual;
  struct grub_uhci_transfer_controller_data *cdata = transfer->controller_data;

  grub_dprintf ("uhci", "transaction cancel\n");

  /* Place the QH back in the free list and deallocate the associated
     TDs.  */
  cdata->qh->elinkptr = 1;
  grub_free_queue (u, cdata->qh, cdata->td_first, transfer, &actual);
  grub_free (cdata);

  return GRUB_USB_ERR_NONE;
}

static int
grub_uhci_iterate (int (*hook) (grub_usb_controller_t dev))
{
  struct grub_uhci *u;
  struct grub_usb_controller dev;

  for (u = uhci; u; u = u->next)
    {
      dev.data = u;
      if (hook (&dev))
	return 1;
    }

  return 0;
}

static grub_err_t
grub_uhci_portstatus (grub_usb_controller_t dev,
		      unsigned int port, unsigned int enable)
{
  struct grub_uhci *u = (struct grub_uhci *) dev->data;
  int reg;
  unsigned int status;
  grub_uint64_t endtime;

  grub_dprintf ("uhci", "portstatus, iobase:%08x\n", u->iobase);
  
  grub_dprintf ("uhci", "enable=%d port=%d\n", enable, port);

  if (port == 0)
    reg = GRUB_UHCI_REG_PORTSC1;
  else if (port == 1)
    reg = GRUB_UHCI_REG_PORTSC2;
  else
    return grub_error (GRUB_ERR_OUT_OF_RANGE,
		       "UHCI Root Hub port does not exist");

  status = grub_uhci_readreg16 (u, reg);
  grub_dprintf ("uhci", "detect=0x%02x\n", status);

  if (!enable) /* We don't need reset port */
    {
      /* Disable the port.  */
      grub_uhci_writereg16 (u, reg, 0 << 2);
      grub_dprintf ("uhci", "waiting for the port to be disabled\n");
      endtime = grub_get_time_ms () + 1000;
      while ((grub_uhci_readreg16 (u, reg) & (1 << 2)))
        if (grub_get_time_ms () > endtime)
          return grub_error (GRUB_ERR_IO, "UHCI Timed out");

      status = grub_uhci_readreg16 (u, reg);
      grub_dprintf ("uhci", ">3detect=0x%02x\n", status);
      return GRUB_ERR_NONE;
    }
    
  /* Reset the port.  */
  grub_uhci_writereg16 (u, reg, 1 << 9);

  /* Wait for the reset to complete.  XXX: How long exactly?  */
  grub_millisleep (50); /* For root hub should be nominaly 50ms */
  status = grub_uhci_readreg16 (u, reg);
  grub_uhci_writereg16 (u, reg, status & ~(1 << 9));
  grub_dprintf ("uhci", "reset completed\n");
  grub_millisleep (10);

  /* Enable the port.  */
  grub_uhci_writereg16 (u, reg, 1 << 2);
  grub_millisleep (10);

  grub_dprintf ("uhci", "waiting for the port to be enabled\n");

  endtime = grub_get_time_ms () + 1000;
  while (! ((status = grub_uhci_readreg16 (u, reg)) & (1 << 2)))
    if (grub_get_time_ms () > endtime)
      return grub_error (GRUB_ERR_IO, "UHCI Timed out");

  /* Reset bit Connect Status Change */
  grub_uhci_writereg16 (u, reg, status | GRUB_UHCI_REG_PORTSC_CONNECT_CHANGED);

  /* Read final port status */
  status = grub_uhci_readreg16 (u, reg);
  grub_dprintf ("uhci", ">3detect=0x%02x\n", status);


  return GRUB_ERR_NONE;
}

static grub_usb_speed_t
grub_uhci_detect_dev (grub_usb_controller_t dev, int port, int *changed)
{
  struct grub_uhci *u = (struct grub_uhci *) dev->data;
  int reg;
  unsigned int status;

  grub_dprintf ("uhci", "detect_dev, iobase:%08x\n", u->iobase);
  
  if (port == 0)
    reg = GRUB_UHCI_REG_PORTSC1;
  else if (port == 1)
    reg = GRUB_UHCI_REG_PORTSC2;
  else
    return grub_error (GRUB_ERR_OUT_OF_RANGE,
		       "UHCI Root Hub port does not exist");

  status = grub_uhci_readreg16 (u, reg);

  grub_dprintf ("uhci", "detect=0x%02x port=%d\n", status, port);

  /* Connect Status Change bit - it detects change of connection */
  if (status & (1 << 1))
    {
      *changed = 1;
      /* Reset bit Connect Status Change */
      grub_uhci_writereg16 (u, reg, (status & GRUB_UHCI_REG_PORTSC_RW)
			    | GRUB_UHCI_REG_PORTSC_CONNECT_CHANGED);
    }
  else
    *changed = 0;
    
  if (! (status & 1))
    return GRUB_USB_SPEED_NONE;
  else if (status & (1 << 8))
    return GRUB_USB_SPEED_LOW;
  else
    return GRUB_USB_SPEED_FULL;
}

static int
grub_uhci_hubports (grub_usb_controller_t dev __attribute__((unused)))
{
  /* The root hub has exactly two ports.  */
  return 2;
}


static struct grub_usb_controller_dev usb_controller =
{
  .name = "uhci",
  .iterate = grub_uhci_iterate,
  .setup_transfer = grub_uhci_setup_transfer,
  .check_transfer = grub_uhci_check_transfer,
  .cancel_transfer = grub_uhci_cancel_transfer,
  .hubports = grub_uhci_hubports,
  .portstatus = grub_uhci_portstatus,
  .detect_dev = grub_uhci_detect_dev
};

GRUB_MOD_INIT(uhci)
{
  grub_uhci_inithw ();
  grub_usb_controller_dev_register (&usb_controller);
  grub_dprintf ("uhci", "registered\n");
}

GRUB_MOD_FINI(uhci)
{
  struct grub_uhci *u;

  /* Disable all UHCI controllers.  */
  for (u = uhci; u; u = u->next)
    grub_uhci_writereg16 (u, GRUB_UHCI_REG_USBCMD, 0);

  /* Unregister the controller.  */
  grub_usb_controller_dev_unregister (&usb_controller);
}<|MERGE_RESOLUTION|>--- conflicted
+++ resolved
@@ -527,11 +527,7 @@
 
   /* Link it into the queue and terminate.  Now the transaction can
      take place.  */
-<<<<<<< HEAD
-  cdata->qh->elinkptr = (grub_uint32_t) cdata->td_first;
-=======
-  qh->elinkptr = (grub_uint32_t) (grub_addr_t) td_first;
->>>>>>> 21ed554b
+  cdata->qh->elinkptr = (grub_uint32_t) (grub_addr_t) cdata->td_first;
 
   grub_dprintf ("uhci", "initiate transaction\n");
 
@@ -540,7 +536,6 @@
   return GRUB_USB_ERR_NONE;
 }
 
-<<<<<<< HEAD
 static grub_usb_err_t
 grub_uhci_check_transfer (grub_usb_controller_t dev,
 			  grub_usb_transfer_t transfer,
@@ -549,9 +544,6 @@
   struct grub_uhci *u = (struct grub_uhci *) dev->data;
   grub_uhci_td_t errtd;
   struct grub_uhci_transfer_controller_data *cdata = transfer->controller_data;
-=======
-      errtd = (grub_uhci_td_t) (grub_addr_t) (qh->elinkptr & ~0x0f);
->>>>>>> 21ed554b
 
   *actual = 0;
 
