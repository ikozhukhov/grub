--- conflicted
+++ resolved
@@ -99,15 +99,10 @@
 #endif
 int EXPORT_FUNC(grub_dl_ref) (grub_dl_t mod);
 int EXPORT_FUNC(grub_dl_unref) (grub_dl_t mod);
-<<<<<<< HEAD
-void EXPORT_FUNC(grub_dl_iterate) (int (*hook) (grub_dl_t mod));
-=======
-#endif
 extern grub_dl_t EXPORT_VAR(grub_dl_head);
 
 #define FOR_DL_MODULES(var) FOR_LIST_ELEMENTS ((var), (grub_dl_head))
 
->>>>>>> d499b133
 grub_dl_t EXPORT_FUNC(grub_dl_get) (const char *name);
 grub_err_t grub_dl_register_symbol (const char *name, void *addr,
 				    grub_dl_t mod);
