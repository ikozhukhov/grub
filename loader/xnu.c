/* xnu.c - load xnu kernel. Thanks to Florian Idelberger for all the
   time he spent testing this
 */
/*
 *  GRUB  --  GRand Unified Bootloader
 *  Copyright (C) 2009  Free Software Foundation, Inc.
 *
 *  GRUB is free software: you can redistribute it and/or modify
 *  it under the terms of the GNU General Public License as published by
 *  the Free Software Foundation, either version 3 of the License, or
 *  (at your option) any later version.
 *
 *  GRUB is distributed in the hope that it will be useful,
 *  but WITHOUT ANY WARRANTY; without even the implied warranty of
 *  MERCHANTABILITY or FITNESS FOR A PARTICULAR PURPOSE.  See the
 *  GNU General Public License for more details.
 *
 *  You should have received a copy of the GNU General Public License
 *  along with GRUB.  If not, see <http://www.gnu.org/licenses/>.
 */

#include <grub/file.h>
#include <grub/xnu.h>
#include <grub/cpu/xnu.h>
#include <grub/mm.h>
#include <grub/dl.h>
#include <grub/loader.h>
#include <grub/machoload.h>
#include <grub/macho.h>
#include <grub/cpu/macho.h>
#include <grub/gzio.h>
#include <grub/command.h>
#include <grub/misc.h>
<<<<<<< HEAD
#include <grub/extcmd.h>
=======
#include <grub/env.h>
>>>>>>> a2c1332b

struct grub_xnu_devtree_key *grub_xnu_devtree_root = 0;
static int driverspackagenum = 0;
static int driversnum = 0;
int grub_xnu_is_64bit = 0;

void *grub_xnu_heap_start = 0;
grub_size_t grub_xnu_heap_size = 0;

/* Allocate heap by 32MB-blocks. */
#define GRUB_XNU_HEAP_ALLOC_BLOCK 0x2000000

static grub_err_t
grub_xnu_register_memory (char *prefix, int *suffix,
			  void *addr, grub_size_t size);
void *
grub_xnu_heap_malloc (int size)
{
  void *val;
  int oldblknum, newblknum;

  /* The page after the heap is used for stack. Ensure it's usable. */
  if (grub_xnu_heap_size)
    oldblknum = (grub_xnu_heap_size + GRUB_XNU_PAGESIZE
		 + GRUB_XNU_HEAP_ALLOC_BLOCK - 1) / GRUB_XNU_HEAP_ALLOC_BLOCK;
  else
    oldblknum = 0;
  newblknum = (grub_xnu_heap_size + size + GRUB_XNU_PAGESIZE
	       + GRUB_XNU_HEAP_ALLOC_BLOCK - 1) / GRUB_XNU_HEAP_ALLOC_BLOCK;
  if (oldblknum != newblknum)
    {
      /* FIXME: instruct realloc to allocate at 1MB if possible once
	 advanced mm is ready. */
      grub_xnu_heap_start
	= XNU_RELOCATOR (realloc) (grub_xnu_heap_start,
				   newblknum
				   * GRUB_XNU_HEAP_ALLOC_BLOCK);
      if (!grub_xnu_heap_start)
	return NULL;
    }

  val = (grub_uint8_t *) grub_xnu_heap_start + grub_xnu_heap_size;
  grub_xnu_heap_size += size;
  grub_dprintf ("xnu", "val=%p\n", val);
  return val;
}

/* Make sure next block of the heap will be aligned.
   Please notice: aligned are pointers AFTER relocation
   and not the current ones. */
grub_err_t
grub_xnu_align_heap (int align)
{
  int align_overhead = align - grub_xnu_heap_size % align;
  if (align_overhead == align)
    return GRUB_ERR_NONE;
  if (! grub_xnu_heap_malloc (align_overhead))
    return grub_errno;
  return GRUB_ERR_NONE;
}

/* Free subtree pointed by CUR. */
void
grub_xnu_free_devtree (struct grub_xnu_devtree_key *cur)
{
  struct grub_xnu_devtree_key *d;
  while (cur)
    {
      grub_free (cur->name);
      if (cur->datasize == -1)
	grub_xnu_free_devtree (cur->first_child);
      else if (cur->data)
	grub_free (cur->data);
      d = cur->next;
      grub_free (cur);
      cur = d;
    }
}

/* Compute the size of device tree in xnu format. */
static grub_size_t
grub_xnu_writetree_get_size (struct grub_xnu_devtree_key *start, char *name)
{
  grub_size_t ret;
  struct grub_xnu_devtree_key *cur;

  /* Key header. */
  ret = 2 * sizeof (grub_uint32_t);

  /* "name" value. */
  ret += 32 + sizeof (grub_uint32_t)
    + grub_strlen (name) + 4
    - (grub_strlen (name) % 4);

  for (cur = start; cur; cur = cur->next)
    if (cur->datasize != -1)
      {
	int align_overhead;

	align_overhead = 4 - (cur->datasize % 4);
	if (align_overhead == 4)
	  align_overhead = 0;
	ret += 32 + sizeof (grub_uint32_t) + cur->datasize + align_overhead;
      }
    else
      ret += grub_xnu_writetree_get_size (cur->first_child, cur->name);
  return ret;
}

/* Write devtree in XNU format at curptr assuming the head is named NAME.*/
static void *
grub_xnu_writetree_toheap_real (void *curptr,
				struct grub_xnu_devtree_key *start, char *name)
{
  struct grub_xnu_devtree_key *cur;
  int nkeys = 0, nvals = 0;
  for (cur = start; cur; cur = cur->next)
    {
      if (cur->datasize == -1)
	nkeys++;
      else
	nvals++;
    }
  /* For the name. */
  nvals++;

  *((grub_uint32_t *) curptr) = nvals;
  curptr = ((grub_uint32_t *) curptr) + 1;
  *((grub_uint32_t *) curptr) = nkeys;
  curptr = ((grub_uint32_t *) curptr) + 1;

  /* First comes "name" value. */
  grub_memset (curptr, 0, 32);
  grub_memcpy (curptr, "name", 4);
  curptr = ((grub_uint8_t *) curptr) + 32;
  *((grub_uint32_t *)curptr) = grub_strlen (name) + 1;
  curptr = ((grub_uint32_t *) curptr) + 1;
  grub_memcpy (curptr, name, grub_strlen (name));
  curptr = ((grub_uint8_t *) curptr) + grub_strlen (name);
  grub_memset (curptr, 0, 4 - (grub_strlen (name) % 4));
  curptr = ((grub_uint8_t *) curptr) + (4 - (grub_strlen (name) % 4));

  /* Then the other values. */
  for (cur = start; cur; cur = cur->next)
    if (cur->datasize != -1)
      {
	int align_overhead;

	align_overhead = 4 - (cur->datasize % 4);
	if (align_overhead == 4)
	  align_overhead = 0;
	grub_memset (curptr, 0, 32);
	grub_strncpy (curptr, cur->name, 31);
	curptr = ((grub_uint8_t *) curptr) + 32;
	*((grub_uint32_t *) curptr) = cur->datasize;
	curptr = ((grub_uint32_t *) curptr) + 1;
	grub_memcpy (curptr, cur->data, cur->datasize);
	curptr = ((grub_uint8_t *) curptr) + cur->datasize;
	grub_memset (curptr, 0, align_overhead);
	curptr = ((grub_uint8_t *) curptr) + align_overhead;
      }

  /* And then the keys. Recursively use this function. */
  for (cur = start; cur; cur = cur->next)
    if (cur->datasize == -1)
      if (!(curptr = grub_xnu_writetree_toheap_real (curptr,
						     cur->first_child,
						     cur->name)))
	return 0;
  return curptr;
}

grub_err_t
grub_xnu_writetree_toheap (void **start, grub_size_t *size)
{
  struct grub_xnu_devtree_key *chosen;
  struct grub_xnu_devtree_key *memorymap;
  struct grub_xnu_devtree_key *driverkey;
  struct grub_xnu_extdesc *extdesc;
  grub_err_t err;

  err = grub_xnu_align_heap (GRUB_XNU_PAGESIZE);
  if (err)
    return err;

  /* Device tree itself is in the memory map of device tree. */
  /* Create a dummy value in memory-map. */
  chosen = grub_xnu_create_key (&grub_xnu_devtree_root, "chosen");
  if (! chosen)
    return grub_errno;
  memorymap = grub_xnu_create_key (&(chosen->first_child), "memory-map");
  if (! memorymap)
    return grub_errno;

  driverkey = (struct grub_xnu_devtree_key *) grub_malloc (sizeof (*driverkey));
  if (! driverkey)
    return grub_error (GRUB_ERR_OUT_OF_MEMORY, "can't write device tree");
  driverkey->name = grub_strdup ("DeviceTree");
  if (! driverkey->name)
    return grub_error (GRUB_ERR_OUT_OF_MEMORY, "can't write device tree");
  driverkey->datasize = sizeof (*extdesc);
  driverkey->next = memorymap->first_child;
  memorymap->first_child = driverkey;
  driverkey->data = extdesc
    = (struct grub_xnu_extdesc *) grub_malloc (sizeof (*extdesc));
  if (! driverkey->data)
    return grub_error (GRUB_ERR_OUT_OF_MEMORY, "can't write device tree");

  /* Allocate the space based on the size with dummy value. */
  *size = grub_xnu_writetree_get_size (grub_xnu_devtree_root, "/");
  *start = grub_xnu_heap_malloc (*size + GRUB_XNU_PAGESIZE
				 - *size % GRUB_XNU_PAGESIZE);

  /* Put real data in the dummy. */
  extdesc->addr = (grub_uint8_t *) *start - (grub_uint8_t *) grub_xnu_heap_start
    + grub_xnu_heap_will_be_at;
  extdesc->size = (grub_uint32_t) *size;

  /* Write the tree to heap. */
  grub_xnu_writetree_toheap_real (*start, grub_xnu_devtree_root, "/");
  return GRUB_ERR_NONE;
}

/* Find a key or value in parent key. */
struct grub_xnu_devtree_key *
grub_xnu_find_key (struct grub_xnu_devtree_key *parent, char *name)
{
  struct grub_xnu_devtree_key *cur;
  for (cur = parent; cur; cur = cur->next)
    if (grub_strcmp (cur->name, name) == 0)
      return cur;
  return 0;
}

struct grub_xnu_devtree_key *
grub_xnu_create_key (struct grub_xnu_devtree_key **parent, char *name)
{
  struct grub_xnu_devtree_key *ret;
  ret = grub_xnu_find_key (*parent, name);
  if (ret)
    return ret;
  ret = (struct grub_xnu_devtree_key *) grub_zalloc (sizeof (*ret));
  if (! ret)
    {
      grub_error (GRUB_ERR_OUT_OF_MEMORY, "can't create key %s", name);
      return 0;
    }
  ret->name = grub_strdup (name);
  if (! ret->name)
    {
      grub_free (ret);
      grub_error (GRUB_ERR_OUT_OF_MEMORY, "can't create key %s", name);
      return 0;
    }
  ret->datasize = -1;
  ret->next = *parent;
  *parent = ret;
  return ret;
}

struct grub_xnu_devtree_key *
grub_xnu_create_value (struct grub_xnu_devtree_key **parent, char *name)
{
  struct grub_xnu_devtree_key *ret;
  ret = grub_xnu_find_key (*parent, name);
  if (ret)
    {
      if (ret->datasize == -1)
	grub_xnu_free_devtree (ret->first_child);
      else if (ret->datasize)
	grub_free (ret->data);
      ret->datasize = 0;
      ret->data = 0;
      return ret;
    }
  ret = (struct grub_xnu_devtree_key *) grub_zalloc (sizeof (*ret));
  if (! ret)
    {
      grub_error (GRUB_ERR_OUT_OF_MEMORY, "can't create value %s", name);
      return 0;
    }
  ret->name = grub_strdup (name);
  if (! ret->name)
    {
      grub_free (ret);
      grub_error (GRUB_ERR_OUT_OF_MEMORY, "can't create value %s", name);
      return 0;
    }
  ret->next = *parent;
  *parent = ret;
  return ret;
}

static grub_err_t
grub_xnu_unload (void)
{
  grub_cpu_xnu_unload ();

  grub_xnu_free_devtree (grub_xnu_devtree_root);
  grub_xnu_devtree_root = 0;

  /* Free loaded image. */
  driversnum = 0;
  driverspackagenum = 0;
  grub_free (grub_xnu_heap_start);
  grub_xnu_heap_start = 0;
  grub_xnu_heap_size = 0;
  grub_xnu_unlock ();
  return GRUB_ERR_NONE;
}

static grub_err_t
grub_cmd_xnu_kernel (grub_command_t cmd __attribute__ ((unused)),
		     int argc, char *args[])
{
  grub_err_t err;
  grub_macho_t macho;
  grub_uint32_t startcode, endcode;
  int i;
  char *ptr, *loadaddr;

  if (argc < 1)
    return grub_error (GRUB_ERR_BAD_ARGUMENT, "file name required");

  grub_xnu_unload ();

  macho = grub_macho_open (args[0]);
  if (! macho)
    return grub_errno;
  if (! grub_macho_contains_macho32 (macho))
    {
      grub_macho_close (macho);
      return grub_error (GRUB_ERR_BAD_OS,
			 "Kernel doesn't contain suitable 32-bit architecture");
    }

  err = grub_macho_size32 (macho, &startcode, &endcode, GRUB_MACHO_NOBSS);
  if (err)
    {
      grub_macho_close (macho);
      grub_xnu_unload ();
      return err;
    }

  grub_dprintf ("xnu", "endcode = %lx, startcode = %lx\n",
		(unsigned long) endcode, (unsigned long) startcode);

  loadaddr = grub_xnu_heap_malloc (endcode - startcode);
  grub_xnu_heap_will_be_at = startcode;

  if (! loadaddr)
    {
      grub_macho_close (macho);
      grub_xnu_unload ();
      return grub_error (GRUB_ERR_OUT_OF_MEMORY,
			 "not enough memory to load kernel");
    }

  /* Load kernel. */
  err = grub_macho_load32 (macho, loadaddr - startcode, GRUB_MACHO_NOBSS);
  if (err)
    {
      grub_macho_close (macho);
      grub_xnu_unload ();
      return err;
    }

  grub_xnu_entry_point = grub_macho_get_entry_point32 (macho);
  if (! grub_xnu_entry_point)
    {
      grub_macho_close (macho);
      grub_xnu_unload ();
      return grub_error (GRUB_ERR_BAD_OS, "couldn't find entry point");
    }

  grub_macho_close (macho);

  err = grub_xnu_align_heap (GRUB_XNU_PAGESIZE);
  if (err)
    {
      grub_xnu_unload ();
      return err;
    }

  /* Copy parameters to kernel command line. */
  ptr = grub_xnu_cmdline;
  for (i = 1; i < argc; i++)
    {
      if (ptr + grub_strlen (args[i]) + 1
	  >= grub_xnu_cmdline + sizeof (grub_xnu_cmdline))
	break;
      grub_memcpy (ptr, args[i], grub_strlen (args[i]));
      ptr += grub_strlen (args[i]);
      *ptr = ' ';
      ptr++;
    }

  /* Replace last space by '\0'. */
  if (ptr != grub_xnu_cmdline)
    *(ptr - 1) = 0;

  grub_loader_set (grub_xnu_boot, grub_xnu_unload, 0);

  grub_xnu_lock ();
  grub_xnu_is_64bit = 0;

  return 0;
}

static grub_err_t
grub_cmd_xnu_kernel64 (grub_command_t cmd __attribute__ ((unused)),
		       int argc, char *args[])
{
  grub_err_t err;
  grub_macho_t macho;
  grub_uint64_t startcode, endcode;
  int i;
  char *ptr, *loadaddr;

  if (argc < 1)
    return grub_error (GRUB_ERR_BAD_ARGUMENT, "file name required");

  grub_xnu_unload ();

  macho = grub_macho_open (args[0]);
  if (! macho)
    return grub_errno;
  if (! grub_macho_contains_macho64 (macho))
    {
      grub_macho_close (macho);
      return grub_error (GRUB_ERR_BAD_OS,
			 "Kernel doesn't contain suitable 64-bit architecture");
    }

  err = grub_macho_size64 (macho, &startcode, &endcode, GRUB_MACHO_NOBSS);
  if (err)
    {
      grub_macho_close (macho);
      grub_xnu_unload ();
      return err;
    }

  startcode &= 0x0fffffff;
  endcode &= 0x0fffffff;

  grub_dprintf ("xnu", "endcode = %lx, startcode = %lx\n",
		(unsigned long) endcode, (unsigned long) startcode);

  loadaddr = grub_xnu_heap_malloc (endcode - startcode);
  grub_xnu_heap_will_be_at = startcode;

  if (! loadaddr)
    {
      grub_macho_close (macho);
      grub_xnu_unload ();
      return grub_error (GRUB_ERR_OUT_OF_MEMORY,
			 "not enough memory to load kernel");
    }

  /* Load kernel. */
  err = grub_macho_load64 (macho, loadaddr - startcode, GRUB_MACHO_NOBSS);
  if (err)
    {
      grub_macho_close (macho);
      grub_xnu_unload ();
      return err;
    }

  grub_xnu_entry_point = grub_macho_get_entry_point64 (macho) & 0x0fffffff;
  if (! grub_xnu_entry_point)
    {
      grub_macho_close (macho);
      grub_xnu_unload ();
      return grub_error (GRUB_ERR_BAD_OS, "couldn't find entry point");
    }

  grub_macho_close (macho);

  err = grub_xnu_align_heap (GRUB_XNU_PAGESIZE);
  if (err)
    {
      grub_xnu_unload ();
      return err;
    }

  /* Copy parameters to kernel command line. */
  ptr = grub_xnu_cmdline;
  for (i = 1; i < argc; i++)
    {
      if (ptr + grub_strlen (args[i]) + 1
	  >= grub_xnu_cmdline + sizeof (grub_xnu_cmdline))
	break;
      grub_memcpy (ptr, args[i], grub_strlen (args[i]));
      ptr += grub_strlen (args[i]);
      *ptr = ' ';
      ptr++;
    }

  /* Replace last space by '\0'. */
  if (ptr != grub_xnu_cmdline)
    *(ptr - 1) = 0;

  grub_loader_set (grub_xnu_boot, grub_xnu_unload, 0);

  grub_xnu_lock ();
  grub_xnu_is_64bit = 1;

  return 0;
}

/* Register a memory in a memory map under name PREFIXSUFFIX
   and increment SUFFIX. */
static grub_err_t
grub_xnu_register_memory (char *prefix, int *suffix,
			  void *addr, grub_size_t size)
{
  struct grub_xnu_devtree_key *chosen;
  struct grub_xnu_devtree_key *memorymap;
  struct grub_xnu_devtree_key *driverkey;
  struct grub_xnu_extdesc *extdesc;

  if (! grub_xnu_heap_size)
    return grub_error (GRUB_ERR_BAD_OS, "no xnu kernel loaded");

  chosen = grub_xnu_create_key (&grub_xnu_devtree_root, "chosen");
  if (! chosen)
    return grub_errno;
  memorymap = grub_xnu_create_key (&(chosen->first_child), "memory-map");
  if (! memorymap)
    return grub_errno;

  driverkey = (struct grub_xnu_devtree_key *) grub_malloc (sizeof (*driverkey));
  if (! driverkey)
    return grub_error (GRUB_ERR_OUT_OF_MEMORY, "can't register memory");
  if (suffix)
    {
      driverkey->name = grub_malloc (grub_strlen (prefix) + 10);
      if (!driverkey->name)
	return grub_error (GRUB_ERR_OUT_OF_MEMORY, "can't register memory");
      grub_sprintf (driverkey->name, "%s%d", prefix, (*suffix)++);
    }
  else
    driverkey->name = grub_strdup (prefix);
  if (! driverkey->name)
    return grub_error (GRUB_ERR_OUT_OF_MEMORY, "can't register extension");
  driverkey->datasize = sizeof (*extdesc);
  driverkey->next = memorymap->first_child;
  memorymap->first_child = driverkey;
  driverkey->data = extdesc
    = (struct grub_xnu_extdesc *) grub_malloc (sizeof (*extdesc));
  if (! driverkey->data)
    return grub_error (GRUB_ERR_OUT_OF_MEMORY, "can't register extension");
  extdesc->addr = grub_xnu_heap_will_be_at +
    ((grub_uint8_t *) addr - (grub_uint8_t *) grub_xnu_heap_start);
  extdesc->size = (grub_uint32_t) size;
  return GRUB_ERR_NONE;
}

static inline char *
get_name_ptr (char *name)
{
  char *p = name, *p2;
  /* Skip Info.plist.  */
  p2 = grub_strrchr (p, '/');
  if (!p2)
    return name;
  if (p2 == name)
    return name + 1;
  p = p2 - 1;

  p2 = grub_strrchr (p, '/');
  if (!p2)
    return name;
  if (p2 == name)
    return name + 1;
  if (grub_memcmp (p2, "/Contents/", sizeof ("/Contents/") - 1) != 0)
    return p2 + 1;

  p = p2 - 1;

  p2 = grub_strrchr (p, '/');
  if (!p2)
    return name;
  return p2 + 1;
}

/* Load .kext. */
static grub_err_t
grub_xnu_load_driver (char *infoplistname, grub_file_t binaryfile)
{
  grub_macho_t macho;
  grub_err_t err;
  grub_file_t infoplist;
  struct grub_xnu_extheader *exthead;
  int neededspace = sizeof (*exthead);
  grub_uint8_t *buf;
  grub_size_t infoplistsize = 0, machosize = 0;
  char *name, *nameend;
  int namelen;

  name = get_name_ptr (infoplistname);
  nameend = grub_strchr (name, '/');

  if (nameend)
    namelen = nameend - name;
  else
    namelen = grub_strlen (name);

  neededspace += namelen + 1;

  if (! grub_xnu_heap_size)
    return grub_error (GRUB_ERR_BAD_OS, "no xnu kernel loaded");

  /* Compute the needed space. */
  if (binaryfile)
    {
      macho = grub_macho_file (binaryfile);
      if (! macho || ! grub_macho_contains_macho32 (macho))
	{
	  if (macho)
	    grub_macho_close (macho);
	  return grub_error (GRUB_ERR_BAD_OS,
			     "Extension doesn't contain suitable architecture");
	}
      if (grub_xnu_is_64bit)
	machosize = grub_macho_filesize64 (macho);
      else
	machosize = grub_macho_filesize32 (macho);
      neededspace += machosize;
    }
  else
    macho = 0;

  if (infoplistname)
    infoplist = grub_gzfile_open (infoplistname, 1);
  else
    infoplist = 0;
  grub_errno = GRUB_ERR_NONE;
  if (infoplist)
    {
      infoplistsize = grub_file_size (infoplist);
      neededspace += infoplistsize + 1;
    }
  else
    infoplistsize = 0;

  /* Allocate the space. */
  err = grub_xnu_align_heap (GRUB_XNU_PAGESIZE);
  if (err)
    return err;
  buf = grub_xnu_heap_malloc (neededspace);

  exthead = (struct grub_xnu_extheader *) buf;
  grub_memset (exthead, 0, sizeof (*exthead));
  buf += sizeof (*exthead);

  /* Load the binary. */
  if (macho)
    {
      exthead->binaryaddr = (buf - (grub_uint8_t *) grub_xnu_heap_start)
	+ grub_xnu_heap_will_be_at;
      exthead->binarysize = machosize;
      if (grub_xnu_is_64bit)
	err = grub_macho_readfile64 (macho, buf);
      else
	err = grub_macho_readfile32 (macho, buf);
      if (err)
	{
	  grub_macho_close (macho);
	  return err;
	}
      grub_macho_close (macho);
      buf += machosize;
    }
  grub_errno = GRUB_ERR_NONE;

  /* Load the plist. */
  if (infoplist)
    {
      exthead->infoplistaddr = (buf - (grub_uint8_t *) grub_xnu_heap_start)
	+ grub_xnu_heap_will_be_at;
      exthead->infoplistsize = infoplistsize + 1;
      if (grub_file_read (infoplist, buf, infoplistsize)
	  != (grub_ssize_t) (infoplistsize))
	{
	  grub_file_close (infoplist);
	  grub_error_push ();
	  return grub_error (GRUB_ERR_BAD_OS, "Couldn't read file %s: ",
			     infoplistname);
	}
      grub_file_close (infoplist);
      buf[infoplistsize] = 0;
      buf += infoplistsize + 1;
    }
  grub_errno = GRUB_ERR_NONE;

  exthead->nameaddr = (buf - (grub_uint8_t *) grub_xnu_heap_start)
    + grub_xnu_heap_will_be_at;
  exthead->namesize = namelen + 1;
  grub_memcpy (buf, name, namelen);
  buf[namelen] = 0;
  buf += namelen + 1;

  /* Announce to kernel */
  return grub_xnu_register_memory ("Driver-", &driversnum, exthead,
				   neededspace);
}

/* Load mkext. */
static grub_err_t
grub_cmd_xnu_mkext (grub_command_t cmd __attribute__ ((unused)),
		    int argc, char *args[])
{
  grub_file_t file;
  void *loadto;
  grub_err_t err;
  grub_off_t readoff = 0;
  grub_ssize_t readlen = -1;
  struct grub_macho_fat_header head;
  struct grub_macho_fat_arch *archs;
  int narchs, i;

  if (argc != 1)
    return grub_error (GRUB_ERR_BAD_ARGUMENT, "file name required");

  if (! grub_xnu_heap_size)
    return grub_error (GRUB_ERR_BAD_OS, "no xnu kernel loaded");

  file = grub_gzfile_open (args[0], 1);
  if (! file)
    return grub_error (GRUB_ERR_FILE_NOT_FOUND,
		       "Couldn't load driver package");

  /* Sometimes caches are fat binary. Errgh. */
  if (grub_file_read (file, &head, sizeof (head))
      != (grub_ssize_t) (sizeof (head)))
    {
      /* I don't know the internal structure of package but
	 can hardly imagine a valid package shorter than 20 bytes. */
      grub_file_close (file);
      grub_error_push ();
      return grub_error (GRUB_ERR_BAD_OS, "Couldn't read file %s", args[0]);
    }

  /* Find the corresponding architecture. */
  if (grub_be_to_cpu32 (head.magic) == GRUB_MACHO_FAT_MAGIC)
    {
      narchs = grub_be_to_cpu32 (head.nfat_arch);
      archs = grub_malloc (sizeof (struct grub_macho_fat_arch) * narchs);
      if (! archs)
	{
	  grub_file_close (file);
	  grub_error_push ();
	  return grub_error (GRUB_ERR_OUT_OF_MEMORY,
			     "Couldn't read file %s", args[0]);

	}
      if (grub_file_read (file, archs,
			  sizeof (struct grub_macho_fat_arch) * narchs)
	  != (grub_ssize_t) sizeof(struct grub_macho_fat_arch) * narchs)
	{
	  grub_free (archs);
	  grub_error_push ();
	  return grub_error (GRUB_ERR_READ_ERROR, "Cannot read fat header.");
	}
      for (i = 0; i < narchs; i++)
	{
	  if (!grub_xnu_is_64bit && GRUB_MACHO_CPUTYPE_IS_HOST32
	      (grub_be_to_cpu32 (archs[i].cputype)))
	    {
	      readoff = grub_be_to_cpu32 (archs[i].offset);
	      readlen = grub_be_to_cpu32 (archs[i].size);
	    }
	  if (grub_xnu_is_64bit && GRUB_MACHO_CPUTYPE_IS_HOST64
	      (grub_be_to_cpu32 (archs[i].cputype)))
	    {
	      readoff = grub_be_to_cpu32 (archs[i].offset);
	      readlen = grub_be_to_cpu32 (archs[i].size);
	    }
	}
      grub_free (archs);
    }
  else
    {
      /* It's a flat file. Some sane people still exist. */
      readoff = 0;
      readlen = grub_file_size (file);
    }

  if (readlen == -1)
    {
      grub_file_close (file);
      return grub_error (GRUB_ERR_BAD_OS, "no suitable architecture is found");
    }

  /* Allocate space. */
  err = grub_xnu_align_heap (GRUB_XNU_PAGESIZE);
  if (err)
    {
      grub_file_close (file);
      return err;
    }

  loadto = grub_xnu_heap_malloc (readlen);
  if (! loadto)
    {
      grub_file_close (file);
      return grub_errno;
    }

  /* Read the file. */
  grub_file_seek (file, readoff);
  if (grub_file_read (file, loadto, readlen) != (grub_ssize_t) (readlen))
    {
      grub_file_close (file);
      grub_error_push ();
      return grub_error (GRUB_ERR_BAD_OS, "Couldn't read file %s", args[0]);
    }
  grub_file_close (file);

  /* Pass it to kernel. */
  return grub_xnu_register_memory ("DriversPackage-", &driverspackagenum,
				   loadto, readlen);
}

static grub_err_t
grub_cmd_xnu_ramdisk (grub_command_t cmd __attribute__ ((unused)),
		      int argc, char *args[])
{
  grub_file_t file;
  void *loadto;
  grub_err_t err;
  grub_size_t size;

  if (argc != 1)
    return grub_error (GRUB_ERR_BAD_ARGUMENT, "file name required");

  if (! grub_xnu_heap_size)
    return grub_error (GRUB_ERR_BAD_OS, "no xnu kernel loaded");

  file = grub_gzfile_open (args[0], 1);
  if (! file)
    return grub_error (GRUB_ERR_FILE_NOT_FOUND,
		       "Couldn't load ramdisk");

  err = grub_xnu_align_heap (GRUB_XNU_PAGESIZE);
  if (err)
    return err;

  size = grub_file_size (file);

  loadto = grub_xnu_heap_malloc (size);
  if (! loadto)
    return grub_errno;
  if (grub_file_read (file, loadto, size)
      != (grub_ssize_t) (size))
    {
      grub_file_close (file);
      grub_error_push ();
      return grub_error (GRUB_ERR_BAD_OS, "Couldn't read file %s", args[0]);
    }
  return grub_xnu_register_memory ("RAMDisk", 0, loadto, size);
}

/* Returns true if the kext should be loaded according to plist
   and osbundlereq. Also fill BINNAME. */
static int
grub_xnu_check_os_bundle_required (char *plistname, char *osbundlereq,
				   char **binname)
{
  grub_file_t file;
  char *buf = 0, *tagstart = 0, *ptr1 = 0, *keyptr = 0;
  char *stringptr = 0, *ptr2 = 0;
  grub_size_t size;
  int depth = 0;
  int ret;
  int osbundlekeyfound = 0, binnamekeyfound = 0;
  if (binname)
    *binname = 0;

  file = grub_gzfile_open (plistname, 1);
  if (! file)
    {
      grub_file_close (file);
      grub_error_push ();
      grub_error (GRUB_ERR_BAD_OS, "Couldn't read file %s", plistname);
      return 0;
    }

  size = grub_file_size (file);
  buf = grub_malloc (size);
  if (! buf)
    {
      grub_file_close (file);
      grub_error_push ();
      grub_error (GRUB_ERR_OUT_OF_MEMORY, "Couldn't read file %s", plistname);
      return 0;
    }
  if (grub_file_read (file, buf, size) != (grub_ssize_t) (size))
    {
      grub_file_close (file);
      grub_error_push ();
      grub_error (GRUB_ERR_BAD_OS, "Couldn't read file %s", plistname);
      return 0;
    }
  grub_file_close (file);

  /* Set the return value for the case when no OSBundleRequired tag is found. */
  if (osbundlereq)
    ret = grub_strword (osbundlereq, "all") || grub_strword (osbundlereq, "-");
  else
    ret = 1;

  /* Parse plist. It's quite dirty and inextensible but does its job. */
  for (ptr1 = buf; ptr1 < buf + size; ptr1++)
    switch (*ptr1)
      {
      case '<':
	tagstart = ptr1;
	*ptr1 = 0;
	if (keyptr && depth == 4
	    && grub_strcmp (keyptr, "OSBundleRequired") == 0)
	  osbundlekeyfound = 1;
	if (keyptr && depth == 4 &&
	    grub_strcmp (keyptr, "CFBundleExecutable") == 0)
	  binnamekeyfound = 1;
	if (stringptr && osbundlekeyfound && osbundlereq && depth == 4)
	  {
	    for (ptr2 = stringptr; *ptr2; ptr2++)
	      *ptr2 = grub_tolower (*ptr2);
	    ret = grub_strword (osbundlereq, stringptr)
	      || grub_strword (osbundlereq, "all");
	  }
	if (stringptr && binnamekeyfound && binname && depth == 4)
	  {
	    if (*binname)
	      grub_free (*binname);
	    *binname = grub_strdup (stringptr);
	  }

	*ptr1 = '<';
	keyptr = 0;
	stringptr = 0;
	break;
      case '>':
	if (! tagstart)
	  {
	    grub_free (buf);
	    grub_error (GRUB_ERR_BAD_OS, "can't parse %s", plistname);
	    return 0;
	  }
	*ptr1 = 0;
	if (tagstart[1] == '?' || ptr1[-1] == '/')
	  {
	    osbundlekeyfound = 0;
	    *ptr1 = '>';
	    break;
	  }
	if (depth == 3 && grub_strcmp (tagstart + 1, "key") == 0)
	  keyptr = ptr1 + 1;
	if (depth == 3 && grub_strcmp (tagstart + 1, "string") == 0)
	  stringptr = ptr1 + 1;
	else if (grub_strcmp (tagstart + 1, "/key") != 0)
	  {
	    osbundlekeyfound = 0;
	    binnamekeyfound = 0;
	  }
	*ptr1 = '>';

	if (tagstart[1] == '/')
	  depth--;
	else
	  depth++;
	break;
      }
  grub_free (buf);

  return ret;
}

/* Load all loadable kexts placed under DIRNAME and matching OSBUNDLEREQUIRED */
grub_err_t
grub_xnu_scan_dir_for_kexts (char *dirname, char *osbundlerequired,
			     int maxrecursion)
{
  grub_device_t dev;
  char *device_name;
  grub_fs_t fs;
  const char *path;

  auto int load_hook (const char *filename,
		      const struct grub_dirhook_info *info);
  int load_hook (const char *filename, const struct grub_dirhook_info *info)
  {
    char *newdirname;
    if (! info->dir)
      return 0;
    if (filename[0] == '.')
      return 0;

    if (grub_strlen (filename) < 5 ||
	grub_memcmp (filename + grub_strlen (filename) - 5, ".kext", 5) != 0)
      return 0;

    newdirname
      = grub_malloc (grub_strlen (dirname) + grub_strlen (filename) + 2);

    /* It's a .kext. Try to load it. */
    if (newdirname)
      {
	grub_strcpy (newdirname, dirname);
	newdirname[grub_strlen (newdirname) + 1] = 0;
	newdirname[grub_strlen (newdirname)] = '/';
	grub_strcpy (newdirname + grub_strlen (newdirname), filename);
	grub_xnu_load_kext_from_dir (newdirname, osbundlerequired,
				     maxrecursion);
	if (grub_errno == GRUB_ERR_BAD_OS)
	  grub_errno = GRUB_ERR_NONE;
	grub_free (newdirname);
      }
    return 0;
  }

  if (! grub_xnu_heap_size)
    return grub_error (GRUB_ERR_BAD_OS, "no xnu kernel loaded");

  device_name = grub_file_get_device_name (dirname);
  dev = grub_device_open (device_name);
  if (dev)
    {
      fs = grub_fs_probe (dev);
      path = grub_strchr (dirname, ')');
      if (! path)
	path = dirname;
      else
	path++;

      if (fs)
	(fs->dir) (dev, path, load_hook);
      grub_device_close (dev);
    }
  grub_free (device_name);

  return GRUB_ERR_NONE;
}

/* Load extension DIRNAME. (extensions are directories in xnu) */
grub_err_t
grub_xnu_load_kext_from_dir (char *dirname, char *osbundlerequired,
			     int maxrecursion)
{
  grub_device_t dev;
  char *plistname = 0;
  char *newdirname;
  char *newpath;
  char *device_name;
  grub_fs_t fs;
  const char *path;
  char *binsuffix;
  int usemacos = 0;
  grub_file_t binfile;

  auto int load_hook (const char *filename,
		      const struct grub_dirhook_info *info);

  int load_hook (const char *filename, const struct grub_dirhook_info *info)
  {
    if (grub_strlen (filename) > 15)
      return 0;
    grub_strcpy (newdirname + grub_strlen (dirname) + 1, filename);

    /* If the kext contains directory "Contents" all real stuff is in
       this directory. */
    if (info->dir && grub_strcasecmp (filename, "Contents") == 0)
      grub_xnu_load_kext_from_dir (newdirname, osbundlerequired,
				   maxrecursion - 1);

    /* Directory "Plugins" contains nested kexts. */
    if (info->dir && grub_strcasecmp (filename, "Plugins") == 0)
      grub_xnu_scan_dir_for_kexts (newdirname, osbundlerequired,
				   maxrecursion - 1);

    /* Directory "MacOS" contains executable, otherwise executable is
       on the top. */
    if (info->dir && grub_strcasecmp (filename, "MacOS") == 0)
      usemacos = 1;

    /* Info.plist is the file which governs our future actions. */
    if (! info->dir && grub_strcasecmp (filename, "Info.plist") == 0
	&& ! plistname)
      plistname = grub_strdup (newdirname);
    return 0;
  }

  newdirname = grub_malloc (grub_strlen (dirname) + 20);
  if (! newdirname)
    return grub_error (GRUB_ERR_OUT_OF_MEMORY, "couldn't allocate buffer");
  grub_strcpy (newdirname, dirname);
  newdirname[grub_strlen (dirname)] = '/';
  newdirname[grub_strlen (dirname) + 1] = 0;
  device_name = grub_file_get_device_name (dirname);
  dev = grub_device_open (device_name);
  if (dev)
    {
      fs = grub_fs_probe (dev);
      path = grub_strchr (dirname, ')');
      if (! path)
	path = dirname;
      else
	path++;

      newpath = grub_strchr (newdirname, ')');
      if (! newpath)
	newpath = newdirname;
      else
	newpath++;

      /* Look at the directory. */
      if (fs)
	(fs->dir) (dev, path, load_hook);

      if (plistname && grub_xnu_check_os_bundle_required
	  (plistname, osbundlerequired, &binsuffix))
	{
	  if (binsuffix)
	    {
	      /* Open the binary. */
	      char *binname = grub_malloc (grub_strlen (dirname)
					   + grub_strlen (binsuffix)
					   + sizeof ("/MacOS/"));
	      grub_strcpy (binname, dirname);
	      if (usemacos)
		grub_strcpy (binname + grub_strlen (binname), "/MacOS/");
	      else
		grub_strcpy (binname + grub_strlen (binname), "/");
	      grub_strcpy (binname + grub_strlen (binname), binsuffix);
	      grub_dprintf ("xnu", "%s:%s\n", plistname, binname);
	      binfile = grub_gzfile_open (binname, 1);
	      if (! binfile)
		grub_errno = GRUB_ERR_NONE;

	      /* Load the extension. */
	      grub_xnu_load_driver (plistname, binfile);
	      grub_free (binname);
	      grub_free (binsuffix);
	    }
	  else
	    {
	      grub_dprintf ("xnu", "%s:0\n", plistname);
	      grub_xnu_load_driver (plistname, 0);
	    }
	}
      grub_free (plistname);
      grub_device_close (dev);
    }
  grub_free (device_name);

  return GRUB_ERR_NONE;
}


static int locked=0;
static grub_dl_t my_mod;

/* Load the kext. */
static grub_err_t
grub_cmd_xnu_kext (grub_command_t cmd __attribute__ ((unused)),
		   int argc, char *args[])
{
  grub_file_t binfile = 0;
  if (argc == 2)
    {
      /* User explicitly specified plist and binary. */
      if (grub_strcmp (args[1], "-") != 0)
	{
	  binfile = grub_gzfile_open (args[1], 1);
	  if (! binfile)
	    {
	      grub_error (GRUB_ERR_BAD_OS, "can't open file");
	      return GRUB_ERR_NONE;
	    }
	}
      return grub_xnu_load_driver (grub_strcmp (args[0], "-") ? args[0] : 0,
				   binfile);
    }

  /* load kext normally. */
  if (argc == 1)
    return grub_xnu_load_kext_from_dir (args[0], 0, 10);

  return grub_error (GRUB_ERR_BAD_ARGUMENT, "file name required");
}

/* Load a directory containing kexts. */
static grub_err_t
grub_cmd_xnu_kextdir (grub_command_t cmd __attribute__ ((unused)),
		      int argc, char *args[])
{
  if (argc != 1 && argc != 2)
    return grub_error (GRUB_ERR_BAD_ARGUMENT, "directory name required");

  if (argc == 1)
    return grub_xnu_scan_dir_for_kexts (args[0],
					"console,root,local-root,network-root",
					10);
  else
    {
      char *osbundlerequired = grub_strdup (args[1]), *ptr;
      grub_err_t err;
      if (! osbundlerequired)
	return grub_error (GRUB_ERR_OUT_OF_MEMORY,
			   "couldn't allocate string temporary space");
      for (ptr = osbundlerequired; *ptr; ptr++)
	*ptr = grub_tolower (*ptr);
      err = grub_xnu_scan_dir_for_kexts (args[0], osbundlerequired, 10);
      grub_free (osbundlerequired);
      return err;
    }
}

static inline int
hextoval (char c)
{
  if (c >= '0' && c <= '9')
    return c - '0';
  if (c >= 'a' && c <= 'z')
    return c - 'a' + 10;
  if (c >= 'A' && c <= 'Z')
    return c - 'A' + 10;
  return 0;
}

static inline void
unescape (char *name, char *curdot, char *nextdot, int *len)
{
  char *ptr, *dptr;
  dptr = name;
  for (ptr = curdot; ptr < nextdot;)
    if (ptr + 2 < nextdot && *ptr == '%')
      {
	*dptr = (hextoval (ptr[1]) << 4) | (hextoval (ptr[2]));
	ptr += 3;
	dptr++;
      }
    else
      {
	*dptr = *ptr;
	ptr++;
	dptr++;
      }
  *len = dptr - name;
}

grub_err_t
grub_xnu_fill_devicetree (void)
{
  auto int iterate_env (struct grub_env_var *var);
  int iterate_env (struct grub_env_var *var)
  {
    char *nextdot = 0, *curdot;
    struct grub_xnu_devtree_key **curkey = &grub_xnu_devtree_root;
    struct grub_xnu_devtree_key *curvalue;
    char *name = 0, *data;
    int len;

    if (grub_memcmp (var->name, "XNU.DeviceTree.",
		     sizeof ("XNU.DeviceTree.") - 1) != 0)
      return 0;

    curdot = var->name + sizeof ("XNU.DeviceTree.") - 1;
    nextdot = grub_strchr (curdot, '.');
    if (nextdot)
      nextdot++;
    while (nextdot)
      {
	name = grub_realloc (name, nextdot - curdot + 1);

	if (!name)
	  return 1;

	unescape (name, curdot, nextdot, &len);
	name[len - 1] = 0;

	curkey = &(grub_xnu_create_key (curkey, name)->first_child);

	curdot = nextdot;
	nextdot = grub_strchr (nextdot, '.');
	if (nextdot)
	  nextdot++;
      }

    nextdot = curdot + grub_strlen (curdot) + 1;

    name = grub_realloc (name, nextdot - curdot + 1);
   
    if (!name)
      return 1;
   
    unescape (name, curdot, nextdot, &len);
    name[len] = 0;

    curvalue = grub_xnu_create_value (curkey, name);
    grub_free (name);
   
    data = grub_malloc (grub_strlen (var->value) + 1);
    if (!data)
      return 1;
   
    unescape (data, var->value, var->value + grub_strlen (var->value),
	      &len);
    curvalue->datasize = len;
    curvalue->data = data;

    return 0;
  }

  grub_env_iterate (iterate_env);

  return grub_errno;
}

struct grub_video_bitmap *grub_xnu_bitmap = 0;
grub_xnu_bitmap_mode_t grub_xnu_bitmap_mode;

/* Option array indices.  */
#define XNU_SPLASH_CMD_ARGINDEX_MODE 0

static const struct grub_arg_option xnu_splash_cmd_options[] =
  {
    {"mode", 'm', 0, "Background image mode.", "stretch|normal",
     ARG_TYPE_STRING},
    {0, 0, 0, 0, 0, 0}
  };

static grub_err_t
grub_cmd_xnu_splash (grub_extcmd_t cmd,
		     int argc, char *args[])
{
  grub_err_t err;
  if (argc != 1)
    return grub_error (GRUB_ERR_BAD_ARGUMENT, "file name required");

  if (cmd->state[XNU_SPLASH_CMD_ARGINDEX_MODE].set &&
      grub_strcmp (cmd->state[XNU_SPLASH_CMD_ARGINDEX_MODE].arg,
		   "stretch") == 0)
    grub_xnu_bitmap_mode = GRUB_XNU_BITMAP_STRETCH;
  else
    grub_xnu_bitmap_mode = GRUB_XNU_BITMAP_CENTER;

  err = grub_video_bitmap_load (&grub_xnu_bitmap, args[0]);
  if (err)
    grub_xnu_bitmap = 0;

  return err;
}


#ifndef GRUB_UTIL
static grub_err_t
grub_cmd_xnu_resume (grub_command_t cmd __attribute__ ((unused)),
		     int argc, char *args[])
{
  if (argc != 1)
    return grub_error (GRUB_ERR_BAD_ARGUMENT, "file name required");

  return grub_xnu_resume (args[0]);
}
#endif

void
grub_xnu_lock ()
{
  if (!locked)
    grub_dl_ref (my_mod);
  locked = 1;
}

void
grub_xnu_unlock ()
{
  if (locked)
    grub_dl_unref (my_mod);
  locked = 0;
}

<<<<<<< HEAD
static grub_command_t cmd_kernel, cmd_mkext, cmd_kext;
static grub_command_t cmd_devtree;
static grub_command_t cmd_kextdir, cmd_ramdisk, cmd_resume;
static grub_extcmd_t cmd_splash;
=======
static grub_command_t cmd_kernel64, cmd_kernel, cmd_mkext, cmd_kext;
static grub_command_t cmd_kextdir, cmd_ramdisk, cmd_resume, cmd_splash;
>>>>>>> a2c1332b

GRUB_MOD_INIT(xnu)
{
  cmd_kernel = grub_register_command ("xnu_kernel", grub_cmd_xnu_kernel, 0,
				      "load a xnu kernel");
  cmd_kernel64 = grub_register_command ("xnu_kernel64", grub_cmd_xnu_kernel64,
					0, "load a 64-bit xnu kernel");
  cmd_mkext = grub_register_command ("xnu_mkext", grub_cmd_xnu_mkext, 0,
				     "Load XNU extension package.");
  cmd_kext = grub_register_command ("xnu_kext", grub_cmd_xnu_kext, 0,
				    "Load XNU extension.");
  cmd_kextdir = grub_register_command ("xnu_kextdir", grub_cmd_xnu_kextdir,
				       "xnu_kextdir DIRECTORY [OSBundleRequired]",
				       "Load XNU extension directory");
  cmd_ramdisk = grub_register_command ("xnu_ramdisk", grub_cmd_xnu_ramdisk, 0,
				       "Load XNU ramdisk. "
				       "It will be seen as md0");
<<<<<<< HEAD
  cmd_devtree = grub_register_command ("xnu_devtree", grub_cmd_xnu_devtree, 0,
				       "Load XNU devtree");
  cmd_splash = grub_register_extcmd ("xnu_splash",
				     grub_cmd_xnu_splash,
				     GRUB_COMMAND_FLAG_BOTH, 0,
				     "Load a splash image for XNU",
				     xnu_splash_cmd_options);
=======
  cmd_splash = grub_register_command ("xnu_splash", grub_cmd_xnu_splash, 0,
				      "Load a splash image for XNU");
>>>>>>> a2c1332b

#ifndef GRUB_UTIL
  cmd_resume = grub_register_command ("xnu_resume", grub_cmd_xnu_resume,
				      0, "Load XNU hibernate image.");
#endif

  grub_cpu_xnu_init ();

  my_mod = mod;
}

GRUB_MOD_FINI(xnu)
{
#ifndef GRUB_UTIL
  grub_unregister_command (cmd_resume);
#endif
  grub_unregister_command (cmd_mkext);
  grub_unregister_command (cmd_kext);
  grub_unregister_command (cmd_kextdir);
  grub_unregister_command (cmd_ramdisk);
  grub_unregister_command (cmd_kernel);
<<<<<<< HEAD
  grub_unregister_extcmd (cmd_splash);
=======
  grub_unregister_command (cmd_kernel64);
  grub_unregister_command (cmd_splash);

  grub_cpu_xnu_fini ();
>>>>>>> a2c1332b
}<|MERGE_RESOLUTION|>--- conflicted
+++ resolved
@@ -31,11 +31,8 @@
 #include <grub/gzio.h>
 #include <grub/command.h>
 #include <grub/misc.h>
-<<<<<<< HEAD
 #include <grub/extcmd.h>
-=======
 #include <grub/env.h>
->>>>>>> a2c1332b
 
 struct grub_xnu_devtree_key *grub_xnu_devtree_root = 0;
 static int driverspackagenum = 0;
@@ -1421,15 +1418,9 @@
   locked = 0;
 }
 
-<<<<<<< HEAD
-static grub_command_t cmd_kernel, cmd_mkext, cmd_kext;
-static grub_command_t cmd_devtree;
+static grub_command_t cmd_kernel64, cmd_kernel, cmd_mkext, cmd_kext;
 static grub_command_t cmd_kextdir, cmd_ramdisk, cmd_resume;
 static grub_extcmd_t cmd_splash;
-=======
-static grub_command_t cmd_kernel64, cmd_kernel, cmd_mkext, cmd_kext;
-static grub_command_t cmd_kextdir, cmd_ramdisk, cmd_resume, cmd_splash;
->>>>>>> a2c1332b
 
 GRUB_MOD_INIT(xnu)
 {
@@ -1447,18 +1438,11 @@
   cmd_ramdisk = grub_register_command ("xnu_ramdisk", grub_cmd_xnu_ramdisk, 0,
 				       "Load XNU ramdisk. "
 				       "It will be seen as md0");
-<<<<<<< HEAD
-  cmd_devtree = grub_register_command ("xnu_devtree", grub_cmd_xnu_devtree, 0,
-				       "Load XNU devtree");
   cmd_splash = grub_register_extcmd ("xnu_splash",
 				     grub_cmd_xnu_splash,
 				     GRUB_COMMAND_FLAG_BOTH, 0,
 				     "Load a splash image for XNU",
 				     xnu_splash_cmd_options);
-=======
-  cmd_splash = grub_register_command ("xnu_splash", grub_cmd_xnu_splash, 0,
-				      "Load a splash image for XNU");
->>>>>>> a2c1332b
 
 #ifndef GRUB_UTIL
   cmd_resume = grub_register_command ("xnu_resume", grub_cmd_xnu_resume,
@@ -1480,12 +1464,8 @@
   grub_unregister_command (cmd_kextdir);
   grub_unregister_command (cmd_ramdisk);
   grub_unregister_command (cmd_kernel);
-<<<<<<< HEAD
   grub_unregister_extcmd (cmd_splash);
-=======
   grub_unregister_command (cmd_kernel64);
-  grub_unregister_command (cmd_splash);
 
   grub_cpu_xnu_fini ();
->>>>>>> a2c1332b
 }