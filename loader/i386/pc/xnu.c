--- conflicted
+++ resolved
@@ -53,10 +53,6 @@
       if (! tmp)
 	return grub_error (GRUB_ERR_OUT_OF_MEMORY,
 			   "couldn't allocate temporary storag");
-<<<<<<< HEAD
-      grub_sprintf (tmp, "%s;" DEFAULT_VIDEO_MODE, modevar);
-=======
->>>>>>> 2b4068e9
       err = grub_video_set_mode (tmp,
 				 GRUB_VIDEO_MODE_TYPE_PURE_TEXT
 				 | GRUB_VIDEO_MODE_TYPE_DEPTH_MASK,
