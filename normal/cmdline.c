--- conflicted
+++ resolved
@@ -247,14 +247,7 @@
 
   void cl_print (struct cmdline_term *cl_term, int pos, grub_uint32_t c)
     {
-<<<<<<< HEAD
-      xpos = (plen + lpos) % 79;
-      ypos = ystart + (plen + lpos) / 79;
-      grub_gotoxy (xpos, ypos);
-    }
-=======
       grub_uint32_t *p;
->>>>>>> d75d75d9
 
       for (p = buf + pos; p < buf + llen; p++)
 	{
@@ -601,10 +594,7 @@
 	    }
 	  break;
 	}
-<<<<<<< HEAD
-
-=======
->>>>>>> d75d75d9
+
       grub_refresh ();
     }
 
