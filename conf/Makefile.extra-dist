--- conflicted
+++ resolved
@@ -29,9 +29,4 @@
 EXTRA_DIST += $(shell find $(top_srcdir)/include -name '*.h')
 EXTRA_DIST += $(shell find $(top_srcdir)/grub-core/lib -name '*.h')
 EXTRA_DIST += $(shell find $(top_srcdir)/grub-core/gnulib -name '*.h')
-<<<<<<< HEAD
-EXTRA_DIST += $(shell find $(top_srcdir)/grub-core/efiemu -name '*.h')
-=======
-EXTRA_DIST += $(shell find $(top_srcdir)/grub-core/efiemu -name '*.h')
-EXTRA_DIST += $(shell find $(top_srcdir)/grub-core/lib -name '*.h')
->>>>>>> 2f4e8053
+EXTRA_DIST += $(shell find $(top_srcdir)/grub-core/efiemu -name '*.h')