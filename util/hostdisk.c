/* hostdisk.c - emulate biosdisk */
/*
 *  GRUB  --  GRand Unified Bootloader
 *  Copyright (C) 1999,2000,2001,2002,2003,2004,2006,2007,2008,2009  Free Software Foundation, Inc.
 *
 *  GRUB is free software: you can redistribute it and/or modify
 *  it under the terms of the GNU General Public License as published by
 *  the Free Software Foundation, either version 3 of the License, or
 *  (at your option) any later version.
 *
 *  GRUB is distributed in the hope that it will be useful,
 *  but WITHOUT ANY WARRANTY; without even the implied warranty of
 *  MERCHANTABILITY or FITNESS FOR A PARTICULAR PURPOSE.  See the
 *  GNU General Public License for more details.
 *
 *  You should have received a copy of the GNU General Public License
 *  along with GRUB.  If not, see <http://www.gnu.org/licenses/>.
 */

#include <grub/disk.h>
#include <grub/partition.h>
#include <grub/msdos_partition.h>
#include <grub/types.h>
#include <grub/err.h>
#include <grub/util/misc.h>
#include <grub/util/hostdisk.h>
#include <grub/misc.h>
#include <grub/i18n.h>

#include <stdio.h>
#include <stdlib.h>
#include <string.h>
#include <ctype.h>
#include <assert.h>
#include <unistd.h>
#include <sys/types.h>
#include <sys/stat.h>
#include <fcntl.h>
#include <errno.h>
#include <limits.h>

#ifdef __linux__
# include <sys/ioctl.h>         /* ioctl */
# if !defined(__GLIBC__) || \
        ((__GLIBC__ < 2) || ((__GLIBC__ == 2) && (__GLIBC_MINOR__ < 1)))
/* Maybe libc doesn't have large file support.  */
#  include <linux/unistd.h>     /* _llseek */
# endif /* (GLIBC < 2) || ((__GLIBC__ == 2) && (__GLIBC_MINOR < 1)) */
# ifndef BLKFLSBUF
#  define BLKFLSBUF     _IO (0x12,97)   /* flush buffer cache */
# endif /* ! BLKFLSBUF */
# include <sys/ioctl.h>		/* ioctl */
# ifndef HDIO_GETGEO
#  define HDIO_GETGEO	0x0301	/* get device geometry */
/* If HDIO_GETGEO is not defined, it is unlikely that hd_geometry is
   defined.  */
struct hd_geometry
{
  unsigned char heads;
  unsigned char sectors;
  unsigned short cylinders;
  unsigned long start;
};
# endif /* ! HDIO_GETGEO */
# ifndef BLKGETSIZE64
#  define BLKGETSIZE64  _IOR(0x12,114,size_t)    /* return device size */
# endif /* ! BLKGETSIZE64 */
# ifndef MAJOR
#  ifndef MINORBITS
#   define MINORBITS	8
#  endif /* ! MINORBITS */
#  define MAJOR(dev)	((unsigned) ((dev) >> MINORBITS))
# endif /* ! MAJOR */
# ifndef FLOPPY_MAJOR
#  define FLOPPY_MAJOR	2
# endif /* ! FLOPPY_MAJOR */
# ifndef LOOP_MAJOR
#  define LOOP_MAJOR	7
# endif /* ! LOOP_MAJOR */
#endif /* __linux__ */

#ifdef __CYGWIN__
# include <sys/ioctl.h>
# include <cygwin/fs.h> /* BLKGETSIZE64 */
# include <cygwin/hdreg.h> /* HDIO_GETGEO */
# define MAJOR(dev)	((unsigned) ((dev) >> 16))
# define FLOPPY_MAJOR	2
#endif

#if defined(__FreeBSD__) || defined(__FreeBSD_kernel__)
# include <sys/disk.h> /* DIOCGMEDIASIZE */
# include <sys/param.h>
# include <sys/sysctl.h>
#endif

#if defined(__APPLE__)
# include <sys/disk.h>
#endif

struct
{
  char *drive;
  char *device;
} map[256];

#ifdef __linux__
/* Check if we have devfs support.  */
static int
have_devfs (void)
{
  static int dev_devfsd_exists = -1;

  if (dev_devfsd_exists < 0)
    {
      struct stat st;

      dev_devfsd_exists = stat ("/dev/.devfsd", &st) == 0;
    }

  return dev_devfsd_exists;
}
#endif /* __linux__ */

static int
find_grub_drive (const char *name)
{
  unsigned int i;

  if (name)
    {
      for (i = 0; i < ARRAY_SIZE (map); i++)
	if (map[i].drive && ! strcmp (map[i].drive, name))
	  return i;
    }

  return -1;
}

static int
find_free_slot ()
{
  unsigned int i;

  for (i = 0; i < sizeof (map) / sizeof (map[0]); i++)
    if (! map[i].drive)
      return i;

  return -1;
}

static int
grub_util_biosdisk_iterate (int (*hook) (const char *name))
{
  unsigned i;

  for (i = 0; i < sizeof (map) / sizeof (map[0]); i++)
    if (map[i].drive && hook (map[i].drive))
      return 1;

  return 0;
}

static grub_err_t
grub_util_biosdisk_open (const char *name, grub_disk_t disk)
{
  int drive;
  struct stat st;

  drive = find_grub_drive (name);
  if (drive < 0)
    return grub_error (GRUB_ERR_BAD_DEVICE,
		       "no mapping exists for `%s'", name);

  disk->has_partitions = 1;
  disk->id = drive;

  /* Get the size.  */
#if defined(__MINGW32__)
  {
    grub_uint64_t size;

    size = grub_util_get_disk_size (map[drive].device);

    if (size % 512)
      grub_util_error ("unaligned device size");

    disk->total_sectors = size >> 9;

    grub_util_info ("the size of %s is %llu", name, disk->total_sectors);

    return GRUB_ERR_NONE;
  }
#elif defined(__linux__) || defined(__CYGWIN__) || defined(__FreeBSD__) || \
      defined(__FreeBSD_kernel__) || defined(__APPLE__)
  {
    unsigned long long nr;
    int fd;

    fd = open (map[drive].device, O_RDONLY);
    if (fd == -1)
      return grub_error (GRUB_ERR_BAD_DEVICE, "cannot open `%s' while attempting to get disk size", map[drive].device);

# if defined(__FreeBSD__) || defined(__FreeBSD_kernel__) || defined(__APPLE__)
    if (fstat (fd, &st) < 0 || ! S_ISCHR (st.st_mode))
# else
    if (fstat (fd, &st) < 0 || ! S_ISBLK (st.st_mode))
# endif
      {
	close (fd);
	goto fail;
      }

# if defined(__FreeBSD__) || defined(__FreeBSD_kernel__)
    if (ioctl (fd, DIOCGMEDIASIZE, &nr))
# elif defined(__APPLE__)
    if (ioctl (fd, DKIOCGETBLOCKCOUNT, &nr))
# else
    if (ioctl (fd, BLKGETSIZE64, &nr))
# endif
      {
	close (fd);
	goto fail;
      }

    close (fd);

#if defined (__APPLE__)
    disk->total_sectors = nr;
#else
    disk->total_sectors = nr / 512;

    if (nr % 512)
      grub_util_error ("unaligned device size");
#endif

    grub_util_info ("the size of %s is %llu", name, disk->total_sectors);

    return GRUB_ERR_NONE;
  }

 fail:
  /* In GNU/Hurd, stat() will return the right size.  */
#elif !defined (__GNU__)
# warning "No special routine to get the size of a block device is implemented for your OS. This is not possibly fatal."
#endif
  if (stat (map[drive].device, &st) < 0)
    return grub_error (GRUB_ERR_BAD_DEVICE, "cannot stat `%s'", map[drive].device);

  disk->total_sectors = st.st_size >> GRUB_DISK_SECTOR_BITS;

  grub_util_info ("the size of %s is %lu", name, disk->total_sectors);

  return GRUB_ERR_NONE;
}

#ifdef __linux__
static int
linux_find_partition (char *dev, unsigned long sector)
{
  size_t len = strlen (dev);
  const char *format;
  char *p;
  int i;
  char real_dev[PATH_MAX];

  strcpy(real_dev, dev);

  if (have_devfs () && strcmp (real_dev + len - 5, "/disc") == 0)
    {
      p = real_dev + len - 4;
      format = "part%d";
    }
  else if (real_dev[len - 1] >= '0' && real_dev[len - 1] <= '9')
    {
      p = real_dev + len;
      format = "p%d";
    }
  else
    {
      p = real_dev + len;
      format = "%d";
    }

  for (i = 1; i < 10000; i++)
    {
      int fd;
      struct hd_geometry hdg;

      sprintf (p, format, i);
      fd = open (real_dev, O_RDONLY);
      if (fd == -1)
	return 0;

      if (ioctl (fd, HDIO_GETGEO, &hdg))
	{
	  close (fd);
	  return 0;
	}

      close (fd);

      if (hdg.start == sector)
	{
	  strcpy (dev, real_dev);
	  return 1;
	}
    }

  return 0;
}
#endif /* __linux__ */

static int
open_device (const grub_disk_t disk, grub_disk_addr_t sector, int flags)
{
  int fd;

#ifdef O_LARGEFILE
  flags |= O_LARGEFILE;
#endif
#ifdef O_SYNC
  flags |= O_SYNC;
#endif
#ifdef O_FSYNC
  flags |= O_FSYNC;
#endif
#ifdef O_BINARY
  flags |= O_BINARY;
#endif

#ifdef __linux__
  /* Linux has a bug that the disk cache for a whole disk is not consistent
     with the one for a partition of the disk.  */
  {
    int is_partition = 0;
    char dev[PATH_MAX];
    grub_disk_addr_t part_start = 0;

    part_start = grub_partition_get_start (disk->partition);

    strcpy (dev, map[disk->id].device);
<<<<<<< HEAD
    if (disk->partition && strncmp (map[disk->id].device, "/dev/", 5) == 0)
      is_partition = linux_find_partition (dev, part_start);
=======
    if (disk->partition && sector >= disk->partition->start
	&& strncmp (map[disk->id].device, "/dev/", 5) == 0)
      is_partition = linux_find_partition (dev, disk->partition->start);
>>>>>>> 51906b8c

    /* Open the partition.  */
    grub_dprintf ("hostdisk", "opening the device `%s' in open_device()\n", dev);
    fd = open (dev, flags);
    if (fd < 0)
      {
	grub_error (GRUB_ERR_BAD_DEVICE, "cannot open `%s'", dev);
	return -1;
      }

    /* Flush the buffer cache to the physical disk.
       XXX: This also empties the buffer cache.  */
    ioctl (fd, BLKFLSBUF, 0);

    if (is_partition)
      sector -= part_start;
  }
#else /* ! __linux__ */
#if defined (__FreeBSD__) || defined(__FreeBSD_kernel__)
  int sysctl_flags, sysctl_oldflags;
  size_t sysctl_size = sizeof (sysctl_flags);

  if (sysctlbyname ("kern.geom.debugflags", &sysctl_oldflags, &sysctl_size, NULL, 0))
    {
      grub_error (GRUB_ERR_BAD_DEVICE, "cannot get current flags of sysctl kern.geom.debugflags");
      return -1;
    }
  sysctl_flags = sysctl_oldflags | 0x10;
  if (! (sysctl_oldflags & 0x10)
      && sysctlbyname ("kern.geom.debugflags", NULL , 0, &sysctl_flags, sysctl_size))
    {
      grub_error (GRUB_ERR_BAD_DEVICE, "cannot set flags of sysctl kern.geom.debugflags");
      return -1;
    }
#endif

  fd = open (map[disk->id].device, flags);

#if defined(__FreeBSD__) || defined(__FreeBSD_kernel__)
  if (! (sysctl_oldflags & 0x10)
      && sysctlbyname ("kern.geom.debugflags", NULL , 0, &sysctl_oldflags, sysctl_size))
    {
      grub_error (GRUB_ERR_BAD_DEVICE, "cannot set flags back to the old value for sysctl kern.geom.debugflags");
      return -1;
    }
#endif

#if defined(__APPLE__)
  /* If we can't have exclusive access, try shared access */
  if (fd < 0)
    fd = open(map[disk->id].device, flags | O_SHLOCK);
#endif

  if (fd < 0)
    {
      grub_error (GRUB_ERR_BAD_DEVICE, "cannot open `%s' in open_device()", map[disk->id].device);
      return -1;
    }
#endif /* ! __linux__ */

#if defined(__linux__) && (!defined(__GLIBC__) || \
        ((__GLIBC__ < 2) || ((__GLIBC__ == 2) && (__GLIBC_MINOR__ < 1))))
  /* Maybe libc doesn't have large file support.  */
  {
    loff_t offset, result;
    static int _llseek (uint filedes, ulong hi, ulong lo,
                        loff_t *res, uint wh);
    _syscall5 (int, _llseek, uint, filedes, ulong, hi, ulong, lo,
               loff_t *, res, uint, wh);

    offset = (loff_t) sector << GRUB_DISK_SECTOR_BITS;
    if (_llseek (fd, offset >> 32, offset & 0xffffffff, &result, SEEK_SET))
      {
	grub_error (GRUB_ERR_BAD_DEVICE, "cannot seek `%s'", map[disk->id].device);
	close (fd);
	return -1;
      }
  }
#else
  {
    off_t offset = (off_t) sector << GRUB_DISK_SECTOR_BITS;

    if (lseek (fd, offset, SEEK_SET) != offset)
      {
	grub_error (GRUB_ERR_BAD_DEVICE, "cannot seek `%s'", map[disk->id].device);
	close (fd);
	return -1;
      }
  }
#endif

  return fd;
}

/* Read LEN bytes from FD in BUF. Return less than or equal to zero if an
   error occurs, otherwise return LEN.  */
static ssize_t
nread (int fd, char *buf, size_t len)
{
  ssize_t size = len;

  while (len)
    {
      ssize_t ret = read (fd, buf, len);

      if (ret <= 0)
        {
          if (errno == EINTR)
            continue;
          else
            return ret;
        }

      len -= ret;
      buf += ret;
    }

  return size;
}

/* Write LEN bytes from BUF to FD. Return less than or equal to zero if an
   error occurs, otherwise return LEN.  */
static ssize_t
nwrite (int fd, const char *buf, size_t len)
{
  ssize_t size = len;

  while (len)
    {
      ssize_t ret = write (fd, buf, len);

      if (ret <= 0)
        {
          if (errno == EINTR)
            continue;
          else
            return ret;
        }

      len -= ret;
      buf += ret;
    }

  return size;
}

static grub_err_t
grub_util_biosdisk_read (grub_disk_t disk, grub_disk_addr_t sector,
			 grub_size_t size, char *buf)
{
  int fd;

  /* Split pre-partition and partition reads.  */
  if (disk->partition && sector < disk->partition->start
      && sector + size > disk->partition->start)
    {
      grub_err_t err;
      err = grub_util_biosdisk_read (disk, sector,
				     disk->partition->start - sector,
				     buf);
      if (err)
	return err;

      return grub_util_biosdisk_read (disk, disk->partition->start,
				      size - (disk->partition->start - sector),
				      buf + ((disk->partition->start - sector)
					     << GRUB_DISK_SECTOR_BITS));
    }

  fd = open_device (disk, sector, O_RDONLY);
  if (fd < 0)
    return grub_errno;

#ifdef __linux__
  if (sector == 0 && size > 1)
    {
      /* Work around a bug in Linux ez remapping.  Linux remaps all
	 sectors that are read together with the MBR in one read.  It
	 should only remap the MBR, so we split the read in two
	 parts. -jochen  */
      if (nread (fd, buf, GRUB_DISK_SECTOR_SIZE) != GRUB_DISK_SECTOR_SIZE)
	{
	  grub_error (GRUB_ERR_READ_ERROR, "cannot read `%s'", map[disk->id].device);
	  close (fd);
	  return grub_errno;
	}

      buf += GRUB_DISK_SECTOR_SIZE;
      size--;
    }
#endif /* __linux__ */

  if (nread (fd, buf, size << GRUB_DISK_SECTOR_BITS)
      != (ssize_t) (size << GRUB_DISK_SECTOR_BITS))
    grub_error (GRUB_ERR_READ_ERROR, "cannot read from `%s'", map[disk->id].device);

  close (fd);
  return grub_errno;
}

static grub_err_t
grub_util_biosdisk_write (grub_disk_t disk, grub_disk_addr_t sector,
			  grub_size_t size, const char *buf)
{
  int fd;

  /* Split pre-partition and partition writes.  */
  if (disk->partition && sector < disk->partition->start
      && sector + size > disk->partition->start)
    {
      grub_err_t err;
      err = grub_util_biosdisk_write (disk, sector,
				      disk->partition->start - sector,
				      buf);
      if (err)
	return err;

      return grub_util_biosdisk_write (disk, disk->partition->start,
				       size - (disk->partition->start - sector),
				       buf + ((disk->partition->start - sector)
					      << GRUB_DISK_SECTOR_BITS));
    }

  fd = open_device (disk, sector, O_WRONLY);
  if (fd < 0)
    return grub_errno;

  if (nwrite (fd, buf, size << GRUB_DISK_SECTOR_BITS)
      != (ssize_t) (size << GRUB_DISK_SECTOR_BITS))
    grub_error (GRUB_ERR_WRITE_ERROR, "cannot write to `%s'", map[disk->id].device);

  close (fd);
  return grub_errno;
}

static struct grub_disk_dev grub_util_biosdisk_dev =
  {
    .name = "biosdisk",
    .id = GRUB_DISK_DEVICE_BIOSDISK_ID,
    .iterate = grub_util_biosdisk_iterate,
    .open = grub_util_biosdisk_open,
    .close = 0,
    .read = grub_util_biosdisk_read,
    .write = grub_util_biosdisk_write,
    .next = 0
  };

static void
read_device_map (const char *dev_map)
{
  FILE *fp;
  char buf[1024];	/* XXX */
  int lineno = 0;
  struct stat st;

  auto void show_error (const char *msg);
  void show_error (const char *msg)
    {
      grub_util_error ("%s:%d: %s", dev_map, lineno, msg);
    }

  fp = fopen (dev_map, "r");
  if (! fp)
    {
      grub_util_info (_("cannot open `%s'"), dev_map);
      return;
    }

  while (fgets (buf, sizeof (buf), fp))
    {
      char *p = buf;
      char *e;
      int drive;

      lineno++;

      /* Skip leading spaces.  */
      while (*p && isspace (*p))
	p++;

      /* If the first character is `#' or NUL, skip this line.  */
      if (*p == '\0' || *p == '#')
	continue;

      if (*p != '(')
	show_error ("No open parenthesis found");

      p++;
      /* Find a free slot.  */
      drive = find_free_slot ();
      if (drive < 0)
	show_error ("Map table size exceeded");

      e = p;
      p = strchr (p, ')');
      if (! p)
	show_error ("No close parenthesis found");

      map[drive].drive = xmalloc (p - e + sizeof ('\0'));
      strncpy (map[drive].drive, e, p - e + sizeof ('\0'));
      map[drive].drive[p - e] = '\0';

      p++;
      /* Skip leading spaces.  */
      while (*p && isspace (*p))
	p++;

      if (*p == '\0')
	show_error ("No filename found");

      /* NUL-terminate the filename.  */
      e = p;
      while (*e && ! isspace (*e))
	e++;
      *e = '\0';

#ifdef __MINGW32__
      (void) st;
      if (grub_util_get_disk_size (p) == -1LL)
#else
      if (stat (p, &st) == -1)
#endif
	{
	  free (map[drive].drive);
	  map[drive].drive = NULL;
	  grub_util_info ("Cannot stat `%s', skipping", p);
	  continue;
	}

#ifdef __linux__
      /* On Linux, the devfs uses symbolic links horribly, and that
	 confuses the interface very much, so use realpath to expand
	 symbolic links.  */
      map[drive].device = xmalloc (PATH_MAX);
      if (! realpath (p, map[drive].device))
	grub_util_error ("cannot get the real path of `%s'", p);
#else
      map[drive].device = xstrdup (p);
#endif
    }

  fclose (fp);
}

void
grub_util_biosdisk_init (const char *dev_map)
{
  read_device_map (dev_map);
  grub_disk_dev_register (&grub_util_biosdisk_dev);
}

void
grub_util_biosdisk_fini (void)
{
  unsigned i;

  for (i = 0; i < sizeof (map) / sizeof (map[0]); i++)
    {
      if (map[i].drive)
	free (map[i].drive);
      if (map[i].device)
	free (map[i].device);
      map[i].drive = map[i].device = NULL;
    }

  grub_disk_dev_unregister (&grub_util_biosdisk_dev);
}

static char *
make_device_name (int drive, int dos_part, int bsd_part)
{
  char *ret;
  char *dos_part_str = NULL;
  char *bsd_part_str = NULL;

  if (dos_part >= 0)
    dos_part_str = xasprintf (",%d", dos_part + 1);

  if (bsd_part >= 0)
    bsd_part_str = xasprintf (",%c", dos_part + 'a');

  ret = xasprintf ("%s%s%s", map[drive].drive,
                   dos_part_str ? : "",
                   bsd_part_str ? : "");

  if (dos_part_str)
    free (dos_part_str);

  if (bsd_part_str)
    free (bsd_part_str);

  return ret;
}

static char *
convert_system_partition_to_system_disk (const char *os_dev)
{
#if defined(__linux__)
  char *path = xmalloc (PATH_MAX);
  if (! realpath (os_dev, path))
    return NULL;

  if (strncmp ("/dev/", path, 5) == 0)
    {
      char *p = path + 5;

      /* If this is an IDE disk.  */
      if (strncmp ("ide/", p, 4) == 0)
	{
	  p = strstr (p, "part");
	  if (p)
	    strcpy (p, "disc");

	  return path;
	}

      /* If this is a SCSI disk.  */
      if (strncmp ("scsi/", p, 5) == 0)
	{
	  p = strstr (p, "part");
	  if (p)
	    strcpy (p, "disc");

	  return path;
	}

      /* If this is a DAC960 disk.  */
      if (strncmp ("rd/c", p, 4) == 0)
	{
	  /* /dev/rd/c[0-9]+d[0-9]+(p[0-9]+)? */
	  p = strchr (p, 'p');
	  if (p)
	    *p = '\0';

	  return path;
	}

      /* If this is a Mylex AcceleRAID Array.  */
      if (strncmp ("rs/c", p, 4) == 0)
	{
	  /* /dev/rd/c[0-9]+d[0-9]+(p[0-9]+)? */
	  p = strchr (p, 'p');
	  if (p)
	    *p = '\0';

	  return path;
	}
      /* If this is a CCISS disk.  */
      if (strncmp ("cciss/c", p, sizeof ("cciss/c") - 1) == 0)
	{
	  /* /dev/cciss/c[0-9]+d[0-9]+(p[0-9]+)? */
	  p = strchr (p, 'p');
	  if (p)
	    *p = '\0';

	  return path;
	}

      /* If this is a Compaq Intelligent Drive Array.  */
      if (strncmp ("ida/c", p, sizeof ("ida/c") - 1) == 0)
	{
	  /* /dev/ida/c[0-9]+d[0-9]+(p[0-9]+)? */
	  p = strchr (p, 'p');
	  if (p)
	    *p = '\0';

	  return path;
	}

      /* If this is an I2O disk.  */
      if (strncmp ("i2o/hd", p, sizeof ("i2o/hd") - 1) == 0)
      	{
	  /* /dev/i2o/hd[a-z]([0-9]+)? */
	  p[sizeof ("i2o/hda") - 1] = '\0';
	  return path;
	}

      /* If this is a MultiMediaCard (MMC).  */
      if (strncmp ("mmcblk", p, sizeof ("mmcblk") - 1) == 0)
	{
	  /* /dev/mmcblk[0-9]+(p[0-9]+)? */
	  p = strchr (p, 'p');
	  if (p)
	    *p = '\0';

	  return path;
	}

      /* If this is an IDE, SCSI or Virtio disk.  */
      if (strncmp ("vdisk", p, 5) == 0
	  && p[5] >= 'a' && p[5] <= 'z')
	{
	  /* /dev/vdisk[a-z][0-9]* */
	  p[6] = '\0';
	  return path;
	}
      if ((strncmp ("hd", p, 2) == 0
	   || strncmp ("vd", p, 2) == 0
	   || strncmp ("sd", p, 2) == 0)
	  && p[2] >= 'a' && p[2] <= 'z')
	{
	  /* /dev/[hsv]d[a-z][0-9]* */
	  p[3] = '\0';
	  return path;
	}

      /* If this is a Xen virtual block device.  */
      if ((strncmp ("xvd", p, 3) == 0) && p[3] >= 'a' && p[3] <= 'z')
	{
	  /* /dev/xvd[a-z][0-9]* */
	  p[4] = '\0';
	  return path;
	}
    }

  return path;

#elif defined(__GNU__)
  char *path = xstrdup (os_dev);
  if (strncmp ("/dev/sd", path, 7) == 0 || strncmp ("/dev/hd", path, 7) == 0)
    {
      char *p = strchr (path + 7, 's');
      if (p)
	*p = '\0';
    }
  return path;

#elif defined(__CYGWIN__)
  char *path = xstrdup (os_dev);
  if (strncmp ("/dev/sd", path, 7) == 0 && 'a' <= path[7] && path[7] <= 'z')
    path[8] = 0;
  return path;

#elif defined(__FreeBSD__) || defined(__FreeBSD_kernel__) || defined(__APPLE__)
  char *path = xstrdup (os_dev);
  if (strncmp ("/dev/", path, 5) == 0)
    {
      char *p;
      for (p = path + 5; *p; ++p)
        if (grub_isdigit(*p))
          {
            p = strchr (p, 's');
            if (p)
              *p = '\0';
            break;
          }
    }
  return path;

#else
# warning "The function `convert_system_partition_to_system_disk' might not work on your OS correctly."
  return xstrdup (os_dev);
#endif
}

#if defined(__linux__) || defined(__CYGWIN__)
static int
device_is_wholedisk (const char *os_dev)
{
  int len = strlen (os_dev);

  if (os_dev[len - 1] < '0' || os_dev[len - 1] > '9')
    return 1;
  return 0;
}
#endif

static int
find_system_device (const char *os_dev)
{
  unsigned int i;
  char *os_disk;

  os_disk = convert_system_partition_to_system_disk (os_dev);
  if (! os_disk)
    return -1;

  for (i = 0; i < ARRAY_SIZE (map); i++)
    if (! map[i].device)
      break;
    else if (strcmp (map[i].device, os_disk) == 0)
      {
	free (os_disk);
	return i;
      }

  if (i == ARRAY_SIZE (map))
    grub_util_error (_("device count exceeds limit"));

  map[i].device = os_disk;
  map[i].drive = xstrdup (os_disk);

  return i;
}

char *
grub_util_biosdisk_get_grub_dev (const char *os_dev)
{
  struct stat st;
  int drive;

  if (stat (os_dev, &st) < 0)
    {
      grub_error (GRUB_ERR_BAD_DEVICE, "cannot stat `%s'", os_dev);
      return 0;
    }

  drive = find_system_device (os_dev);
  if (drive < 0)
    {
      grub_error (GRUB_ERR_BAD_DEVICE,
		  "no mapping exists for `%s'", os_dev);
      return 0;
    }

  if (grub_strcmp (os_dev, convert_system_partition_to_system_disk (os_dev))
      == 0)
    return make_device_name (drive, -1, -1);

#if defined(__FreeBSD__) || defined(__FreeBSD_kernel__) || defined(__APPLE__)
  if (! S_ISCHR (st.st_mode))
#else
  if (! S_ISBLK (st.st_mode))
#endif
    return make_device_name (drive, -1, -1);

#if defined(__linux__) || defined(__CYGWIN__)
  /* Linux counts partitions uniformly, whether a BSD partition or a DOS
     partition, so mapping them to GRUB devices is not trivial.
     Here, get the start sector of a partition by HDIO_GETGEO, and
     compare it with each partition GRUB recognizes.

     Cygwin /dev/sdXN emulation uses Windows partition mapping. It
     does not count the extended partition and missing primary
     partitions.  Use same method as on Linux here.  */
  {
    char *name;
    grub_disk_t disk;
    int fd;
    struct hd_geometry hdg;
    int dos_part = -1;
    int bsd_part = -1;
    auto int find_partition (grub_disk_t disk,
			     const grub_partition_t partition);

    int find_partition (grub_disk_t disk __attribute__ ((unused)),
			const grub_partition_t partition)
      {
	grub_disk_addr_t part_start = 0;
	grub_util_info ("Partition %d starts from %lu",
			partition->number, partition->start);

	part_start = grub_partition_get_start (partition);

	if (hdg.start == part_start)
	  {
	    if (partition->parent)
	      {
		dos_part = partition->parent->number;
		bsd_part = partition->number;
	      }
	    else
	      {
		dos_part = partition->number;
		bsd_part = -1;
	      }

	    return 1;
	  }

	return 0;
      }

    name = make_device_name (drive, -1, -1);

    if (MAJOR (st.st_rdev) == FLOPPY_MAJOR)
      return name;

    fd = open (os_dev, O_RDONLY);
    if (fd == -1)
      {
	grub_error (GRUB_ERR_BAD_DEVICE, "cannot open `%s' while attempting to get disk geometry", os_dev);
	free (name);
	return 0;
      }

    if (ioctl (fd, HDIO_GETGEO, &hdg))
      {
	grub_error (GRUB_ERR_BAD_DEVICE,
		    "cannot get geometry of `%s'", os_dev);
	close (fd);
	free (name);
	return 0;
      }

    close (fd);

    grub_util_info ("%s starts from %lu", os_dev, hdg.start);

    if (hdg.start == 0 && device_is_wholedisk (os_dev))
      return name;

    grub_util_info ("opening the device %s", name);
    disk = grub_disk_open (name);
    free (name);

    if (! disk)
      return 0;

    grub_partition_iterate (disk, find_partition);
    if (grub_errno != GRUB_ERR_NONE)
      {
	grub_disk_close (disk);
	return 0;
      }

    if (dos_part < 0)
      {
	grub_disk_close (disk);
	grub_error (GRUB_ERR_BAD_DEVICE,
		    "cannot find the partition of `%s'", os_dev);
	return 0;
      }

    return make_device_name (drive, dos_part, bsd_part);
  }

#elif defined(__GNU__)
  /* GNU uses "/dev/[hs]d[0-9]+(s[0-9]+[a-z]?)?".  */
  {
    char *p;
    int dos_part = -1;
    int bsd_part = -1;

    p = strrchr (os_dev, 's');
    if (p)
      {
	long int n;
	char *q;

	p++;
	n = strtol (p, &q, 10);
	if (p != q && n != GRUB_LONG_MIN && n != GRUB_LONG_MAX)
	  {
	    dos_part = (int) n - 1;

	    if (*q >= 'a' && *q <= 'g')
	      bsd_part = *q - 'a';
	  }
      }

    return make_device_name (drive, dos_part, bsd_part);
  }

#elif defined(__FreeBSD__) || defined(__FreeBSD_kernel__) || defined(__APPLE__)
  /* FreeBSD uses "/dev/[a-z]+[0-9]+(s[0-9]+[a-z]?)?".  */
  {
    int dos_part = -1;
    int bsd_part = -1;

    if (strncmp ("/dev/", os_dev, 5) == 0)
      {
        const char *p;
        char *q;
        long int n;

        for (p = os_dev + 5; *p; ++p)
          if (grub_isdigit(*p))
            {
              p = strchr (p, 's');
              if (p)
                {
                  p++;
                  n = strtol (p, &q, 10);
                  if (p != q && n != GRUB_LONG_MIN && n != GRUB_LONG_MAX)
                    {
                      dos_part = (int) n - 1;

                      if (*q >= 'a' && *q <= 'g')
                        bsd_part = *q - 'a';
                    }
                }
              break;
            }
      }

    return make_device_name (drive, dos_part, bsd_part);
  }

#else
# warning "The function `grub_util_biosdisk_get_grub_dev' might not work on your OS correctly."
  return make_device_name (drive, -1, -1);
#endif
}<|MERGE_RESOLUTION|>--- conflicted
+++ resolved
@@ -339,14 +339,9 @@
     part_start = grub_partition_get_start (disk->partition);
 
     strcpy (dev, map[disk->id].device);
-<<<<<<< HEAD
-    if (disk->partition && strncmp (map[disk->id].device, "/dev/", 5) == 0)
+    if (disk->partition && sector >= part_start
+	&& strncmp (map[disk->id].device, "/dev/", 5) == 0)
       is_partition = linux_find_partition (dev, part_start);
-=======
-    if (disk->partition && sector >= disk->partition->start
-	&& strncmp (map[disk->id].device, "/dev/", 5) == 0)
-      is_partition = linux_find_partition (dev, disk->partition->start);
->>>>>>> 51906b8c
 
     /* Open the partition.  */
     grub_dprintf ("hostdisk", "opening the device `%s' in open_device()\n", dev);
