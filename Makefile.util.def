AutoGen definitions Makefile.tpl;

library = {
  name = libgrub.a;
  cflags = '$(CFLAGS_GCRY)';
  cppflags = '$(CPPFLAGS_GCRY)';

  common_nodist = grub_script.tab.c;
  common_nodist = grub_script.yy.c;
  common_nodist = libgrub_a_init.c;
  common_nodist = grub_script.yy.h;
  common_nodist = grub_script.tab.h;

  common = grub-core/gnulib/error.c;
  common = grub-core/gnulib/fnmatch.c;
  common = grub-core/gnulib/getdelim.c;
  common = grub-core/gnulib/getline.c;
  common = grub-core/gnulib/getopt1.c;
  common = grub-core/gnulib/getopt.c;
  common = grub-core/gnulib/progname.c;

  common = util/misc.c;
  common = grub-core/kern/misc.c;
  common = grub-core/kern/emu/mm.c;
  common = grub-core/kern/emu/misc.c;
  common = grub-core/kern/emu/hostfs.c;
  common = grub-core/kern/emu/getroot.c;
  common = grub-core/kern/emu/hostdisk.c;

  common = grub-core/commands/blocklist.c;
  common = grub-core/commands/extcmd.c;
  common = grub-core/commands/ls.c;
  common = grub-core/disk/dmraid_nvidia.c;
  common = grub-core/disk/host.c;
  common = grub-core/disk/loopback.c;
  common = grub-core/disk/lvm.c;
  common = grub-core/disk/mdraid_linux.c;
  common = grub-core/disk/raid5_recover.c;
  common = grub-core/disk/raid6_recover.c;
  common = grub-core/disk/raid.c;
  common = grub-core/fs/affs.c;
  common = grub-core/fs/afs_be.c;
  common = grub-core/fs/afs.c;
  common = grub-core/fs/befs_be.c;
  common = grub-core/fs/befs.c;
  common = grub-core/fs/cpio.c;
  common = grub-core/fs/ext2.c;
  common = grub-core/fs/fat.c;
  common = grub-core/fs/fshelp.c;
  common = grub-core/fs/hfs.c;
  common = grub-core/fs/hfsplus.c;
  common = grub-core/fs/iso9660.c;
  common = grub-core/fs/jfs.c;
  common = grub-core/fs/minix.c;
  common = grub-core/fs/nilfs2.c;
  common = grub-core/fs/ntfs.c;
  common = grub-core/fs/ntfscomp.c;
  common = grub-core/fs/reiserfs.c;
  common = grub-core/fs/sfs.c;
  common = grub-core/fs/tar.c;
  common = grub-core/fs/udf.c;
  common = grub-core/fs/ufs2.c;
  common = grub-core/fs/ufs.c;
  common = grub-core/fs/xfs.c;
  common = grub-core/kern/command.c;
  common = grub-core/kern/device.c;
  common = grub-core/kern/disk.c;
  common = grub-core/kern/env.c;
  common = grub-core/kern/err.c;
  common = grub-core/kern/file.c;
  common = grub-core/kern/fs.c;
  common = grub-core/kern/list.c;
  common = grub-core/kern/partition.c;
  common = grub-core/lib/arg.c;
  common = grub-core/lib/crc.c;
  common = grub-core/lib/crypto.c;
  common = grub-core/lib/envblk.c;
  common = grub-core/lib/hexdump.c;
  common = grub-core/lib/libgcrypt-grub/cipher/sha512.c;
  common = grub-core/lib/LzFind.c;
  common = grub-core/lib/LzmaEnc.c;
  common = grub-core/lib/pbkdf2.c;
  common = grub-core/normal/datetime.c;
  common = grub-core/normal/misc.c;
  common = grub-core/partmap/acorn.c;
  common = grub-core/partmap/amiga.c;
  common = grub-core/partmap/apple.c;
  common = grub-core/partmap/gpt.c;
  common = grub-core/partmap/msdos.c;
  common = grub-core/partmap/sun.c;
  common = grub-core/partmap/sunpc.c;
  common = grub-core/script/function.c;
  common = grub-core/script/lexer.c;
  common = grub-core/script/main.c;
  common = grub-core/script/script.c;
  common = grub-core/script/argv.c;
};

program = {
  name = grub-bin2h;
  common = util/bin2h.c;
  ldadd = libgrub.a;
  ldadd = '$(LIBINTL) $(LIBDEVMAPPER)';
  mansection = 1;
};

program = {
  name = grub-mkimage;
  mansection = 1;

  common = util/grub-mkimage.c;
  common = util/resolve.c;
  extra_dist = util/grub-mkimagexx.c;

  ldadd = libgrub.a;
  ldadd = '$(LIBINTL) $(LIBDEVMAPPER)';
  cppflags = '-DGRUB_PKGLIBROOTDIR=\"$(pkglibrootdir)\"';
};

program = {
  name = grub-mkrelpath;
  mansection = 1;

  common = util/grub-mkrelpath.c;

  ldadd = libgrub.a;
  ldadd = '$(LIBINTL) $(LIBDEVMAPPER)';
};

program = {
  name = grub-script-check;
  mansection = 1;

  common = util/grub-script-check.c;

  ldadd = libgrub.a;
  ldadd = '$(LIBINTL) $(LIBDEVMAPPER)';
};

program = {
  name = grub-editenv;
  mansection = 1;

  common = util/grub-editenv.c;

  ldadd = libgrub.a;
  ldadd = '$(LIBINTL) $(LIBDEVMAPPER)';
};

program = {
  name = grub-mkpasswd-pbkdf2;
  mansection = 1;

  common = util/grub-mkpasswd-pbkdf2.c;

  ldadd = libgrub.a;
  ldadd = '$(LIBINTL) $(LIBDEVMAPPER)';
  cflags = '$(CFLAGS_GCRY)';
  cppflags = '$(CPPFLAGS_GCRY)';
};

program = {
  name = grub-macho2img;
  mansection = 1;
  common = util/grub-macho2img.c;
  condition = COND_APPLE_CC;
};

program = {
  name = grub-pe2elf;
  mansection = 1;
  common = util/grub-pe2elf.c;

  ldadd = libgrub.a;
  ldadd = '$(LIBINTL)';
  condition = COND_GRUB_PE2ELF;
};

program = {
  name = grub-fstest;
  mansection = 1;
  common = util/grub-fstest.c;

  ldadd = libgrub.a;
  ldadd = '$(LIBINTL) $(LIBDEVMAPPER)';
  condition = COND_GRUB_FSTEST;
};

program = {
  name = grub-mkfont;
  mansection = 1;
  common = util/grub-mkfont.c;
  common = grub-core/unidata.c;

  cflags = '$(freetype_cflags)';

  ldadd = libgrub.a;
  ldadd = '$(LIBINTL) $(LIBDEVMAPPER)';
  ldadd = '$(freetype_libs)';
  condition = COND_GRUB_MKFONT;
};

program = {
  name = grub-mkdevicemap;
  installdir = sbin;
  mansection = 8;

  common = util/grub-mkdevicemap.c;
  common = util/deviceiter.c;
  nosparc64 = util/devicemap.c;

  sparc64_ieee1275 = util/ieee1275/ofpath.c;
  sparc64_ieee1275 = util/ieee1275/devicemap.c;

  ldadd = libgrub.a;
  ldadd = '$(LIBINTL) $(LIBDEVMAPPER) $(LIBUTIL)';
};

program = {
  name = grub-probe;
  installdir = sbin;
  mansection = 8;
  common = util/grub-probe.c;

  ldadd = libgrub.a;
  ldadd = '$(LIBINTL) $(LIBDEVMAPPER) $(LIBUTIL)';
};

program = {
  name = grub-setup;
  installdir = sbin;
  mansection = 8;
  i386_pc = util/i386/pc/grub-setup.c;
  i386_pc = util/raid.c;
  i386_pc = util/lvm.c;

  sparc64_ieee1275 = util/ieee1275/ofpath.c;
  sparc64_ieee1275 = util/sparc64/ieee1275/grub-setup.c;
  sparc64_ieee1275 = util/raid.c;
  sparc64_ieee1275 = util/lvm.c;

  ldadd = libgrub.a;
  ldadd = '$(LIBINTL) $(LIBDEVMAPPER) $(LIBUTIL)';

  enable = i386_pc;
  enable = sparc64_ieee1275;
};

program = {
  name = grub-ofpathname;
  installdir = sbin;
  ieee1275 = util/ieee1275/grub-ofpathname.c;
  ieee1275 = util/ieee1275/ofpath.c;

  ldadd = libgrub.a;
  ldadd = '$(LIBINTL) $(LIBDEVMAPPER) $(LIBUTIL)';
  enable = sparc64_ieee1275;
};

data = {
  common = util/grub.d/README;
  installdir = grubconf;
};

script = {
  name = '00_header';
  common = util/grub.d/00_header.in;
  installdir = grubconf;
};

script = {
  name = '10_windows';
  common = util/grub.d/10_windows.in;
  installdir = grubconf;
  condition = COND_HOST_WINDOWS;
};

script = {
  name = '10_hurd';
  common = util/grub.d/10_hurd.in;
  installdir = grubconf;
  condition = COND_HOST_HURD;
};

script = {
  name = '10_kfreebsd';
  common = util/grub.d/10_kfreebsd.in;
  installdir = grubconf;
  condition = COND_HOST_KFREEBSD;
};

script = {
  name = '10_netbsd';
  common = util/grub.d/10_netbsd.in;
  installdir = grubconf;
  condition = COND_HOST_NETBSD;
};

script = {
  name = '10_linux';
  common = util/grub.d/10_linux.in;
  installdir = grubconf;
  condition = COND_HOST_LINUX;
};

script = {
  name = '20_linux_xen';
  common = util/grub.d/20_linux_xen.in;
  installdir = grubconf;
  condition = COND_HOST_LINUX;
};

script = {
  name = '30_os-prober';
  common = util/grub.d/30_os-prober.in;
  installdir = grubconf;
};

script = {
  name = '40_custom';
  common = util/grub.d/40_custom.in;
  installdir = grubconf;
};

script = {
  name = '41_custom';
  common = util/grub.d/41_custom.in;
  installdir = grubconf;
};

script = {
  mansection = 1;
  name = grub-mkrescue;
  x86 = util/grub-mkrescue.in;
  powerpc_ieee1275 = util/powerpc/ieee1275/grub-mkrescue.in;
  enable = i386_pc;
  enable = x86_efi;
  enable = i386_qemu;
  enable = i386_multiboot;
  enable = i386_coreboot;
  enable = powerpc_ieee1275;
};

script = {
  mansection = 8;
  installdir = sbin;
  name = grub-install;

  mips = util/grub-install.in;
  i386_pc = util/grub-install.in;
  i386_qemu = util/grub-install.in;
  i386_coreboot = util/grub-install.in;
  i386_multiboot = util/grub-install.in;
  sparc64_ieee1275 = util/grub-install.in;

  x86_efi = util/i386/efi/grub-install.in;
  i386_ieee1275 = util/ieee1275/grub-install.in;
  powerpc_ieee1275 = util/ieee1275/grub-install.in;

  enable = noemu;
};

script = {
  name = grub-mkconfig;
  common = util/grub-mkconfig.in;
  mansection = 8;
  installdir = sbin;
};

script = {
  name = grub-set-default;
  common = util/grub-set-default.in;
  mansection = 8;
  installdir = sbin;
};

script = {
  name = grub-reboot;
  common = util/grub-reboot.in;
  mansection = 8;
  installdir = sbin;
};

script = {
  name = grub-mkconfig_lib;
  common = util/grub-mkconfig_lib.in;
  installdir = noinst;
};

script = {
  name = update-grub_lib;
  common = util/update-grub_lib.in;
  installdir = noinst;
};

script = {
  name = grub-shell;
  common = tests/util/grub-shell.in;
  installdir = noinst;
};

script = {
  name = grub-shell-tester;
  common = tests/util/grub-shell-tester.in;
  installdir = noinst;
};

script = {
  testcase;
  name = example_scripted_test;
  common = tests/example_scripted_test.in;
};

script = {
  testcase;
  name = example_grub_script_test;
  common = tests/example_grub_script_test.in;
};

script = {
  testcase;
  name = grub_script_echo1;
  common = tests/grub_script_echo1.in;
};

script = {
  testcase;
  name = grub_script_echo_keywords;
  common = tests/grub_script_echo_keywords.in;
};

script = {
  testcase;
  name = grub_script_vars1;
  common = tests/grub_script_vars1.in;
};

script = {
  testcase;
  name = grub_script_for1;
  common = tests/grub_script_for1.in;
};

script = {
  testcase;
  name = grub_script_while1;
  common = tests/grub_script_while1.in;
};

script = {
  testcase;
  name = grub_script_if;
  common = tests/grub_script_if.in;
};

script = {
  testcase;
  name = grub_script_blanklines;
  common = tests/grub_script_blanklines.in;
};

script = {
  testcase;
  name = grub_script_final_semicolon;
  common = tests/grub_script_final_semicolon.in;
};

script = {
  testcase;
  name = grub_script_dollar;
  common = tests/grub_script_dollar.in;
};

script = {
  testcase;
  name = grub_script_comments;
  common = tests/grub_script_comments.in;
};

script = {
  testcase;
  name = grub_script_functions;
  common = tests/grub_script_functions.in;
};

script = {
  testcase;
  name = grub_script_break;
  common = tests/grub_script_break.in;
};

script = {
  testcase;
  name = grub_script_continue;
  common = tests/grub_script_continue.in;
};

script = {
  testcase;
  name = grub_script_shift;
  common = tests/grub_script_shift.in;
};

script = {
  testcase;
  name = grub_script_blockarg;
  common = tests/grub_script_blockarg.in;
};

script = {
  testcase;
  name = grub_script_setparams;
  common = tests/grub_script_setparams.in;
};

<<<<<<< HEAD
=======
script = {
  testcase;
  name = grub_script_return;
  common = tests/grub_script_return.in;
};

>>>>>>> dacd0cf0
program = {
  testcase;
  name = example_unit_test;
  common = tests/example_unit_test.c;
  common = tests/lib/unit_test.c;
  common = grub-core/kern/list.c;
  common = grub-core/kern/misc.c;
  common = grub-core/tests/lib/test.c;
  cflags = -Wno-format;
  ldadd = libgrub.a;
  ldadd = '$(LIBDEVMAPPER)';
};<|MERGE_RESOLUTION|>--- conflicted
+++ resolved
@@ -513,15 +513,12 @@
   common = tests/grub_script_setparams.in;
 };
 
-<<<<<<< HEAD
-=======
 script = {
   testcase;
   name = grub_script_return;
   common = tests/grub_script_return.in;
 };
 
->>>>>>> dacd0cf0
 program = {
   testcase;
   name = example_unit_test;
